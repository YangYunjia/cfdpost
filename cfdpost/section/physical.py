'''
Extract physical features of airfoils or wing sections.
'''
import copy
import os

import numpy as np
import cfdpost.utils as ut
from scipy.interpolate import interp1d


DATA_TYPE = ['DIMENTIONAL']


class PhysicalLine():

    xf_dict = {}

    def __init__(self, name='new_physical'):

        self.name = name
        self.xf_dict = copy.deepcopy(self.__class__.xf_dict)

        # self._basic_var_info = basic_var_info


    def setdata(self, x, y, Cp, Tw, dudy, info=None, **kwargs):
        '''
        Set the data of this foil or section.

        Data:   ndarray, start from lower surface trailing edge
        '''
        self.x = copy.deepcopy(x)
        self.y = copy.deepcopy(y)
        self.Cp = copy.deepcopy(Cp)
        self.Tw = copy.deepcopy(Tw)
        self.dudy = copy.deepcopy(dudy)

    
    @property
    def n_point(self):
        '''
        Number of points in this section
        '''
        return self.x.shape[0]

    def _get_i0_i1(self, ii):
        '''
        return the index of the line interpolating for the other variables
        for a wall section, all the input data could be used to interpolate, so return none
        for a surface whose `x` is not increasing, a function should be implenment to 
        guarantee the data used to interpolate is increasing
        '''
        return None, None

    def getValue(self, feature: str, key='key'):
        '''
        Get value of given feature.

        ### Inputs:
        ```text
        feature:    key of feature dictionary
        key:        'i', 'X', 'Cp', 'Mw', 'Tw', 'Hi', 'Hc', 'dudy'
        ```
        '''

        if not feature in self.xf_dict.keys():
            print('  Warning: feature [%s] not valid'%(feature))
            return 0.0

        # find the feature position
        aa = self.xf_dict[feature]

        # if _i (index) is not in xf_dict
        # 这部分是图省事，没有改当返回值是一个列表时的操作
        # if len(aa)==2:
        #     if key in 'X':
        #         return aa[1]
        #     else:
        #         raise KeyError('  Warning: key [%s] not valid for 2 array'%(key))

        # print out index or x position
        if key in 'i':
            return aa[1]

        if key in 'X':
            return aa[2]

        # print out other varibles at `feature` position

        if not key in self.__dict__:
            raise KeyError('  Warning: key [%s] not valid'%(key))
            return 0.0
        
        ii = aa[1]
        xx = aa[2]

        # if xx <= 1e-6:
        #     return 0.0
        if not isinstance(ii, list):
            i0, i1 = self._get_i0_i1(ii)
            # print('!', xx, i0, i1)
            return self.getValueX(xx, key=key, i0=i0, i1=i1)
        
        ff = []
        for iii, xxx in zip(ii, xx):
            i0, i1 = self._get_i0_i1(iii)
            ff.append(self.getValueX(xxx, key=key, i0=i0, i1=i1))
        
        return ff
    
    def getValueX(self, xx, key='key', i0=None, i1=None):

        yy = self.__dict__[key]

        # if xx <= 1e-6:
        #     return 0.0

        X = self.x[i0:i1]
        Y = yy[i0:i1]
        # print(i0, i1, X, Y, xx)
        f = interp1d(X, Y, kind='cubic', bounds_error=False, fill_value=(Y[0], Y[-1]))
        return float(f(xx))



class PhysicalSecWall(PhysicalLine):
    _Xlist = []
    xf_dict = {
        'S':  ['separation start', [], []],
        'R':  ['reattachment', [], []],
        'T':  ['before separation', [], []],
        'P':  ['pleatue', [], []]
    }

    def __init__(self, name):
        
        info = {'X': 'DIMENTONAL', 'Cp': 'P', 'dudy':'Tau_x'}
        super().__init__(name)
    
    def locate_sep(self):

        sep_flag = False
        ret_flag = False

        xx = self.x
        pp = self.Cp
        tau_x = self.dudy

        for ii in range(self.n_point-1): 
            if tau_x[ii]>=0.0 and tau_x[ii+1]<0.0:

                self.xf_dict['S'][1].append(ii)
                self.xf_dict['S'][2].append((0.0-tau_x[ii])*(xx[ii+1]-xx[ii])/(tau_x[ii+1]-tau_x[ii])+xx[ii])
                # print(ii)
                sep_flag = True
                ret_flag = False

                # find the pressure before separation
                jj = ii + 1
                while pp[jj] > pp[jj-1]:
                    jj -= 1
                self.xf_dict['T'][1].append(jj)
                self.xf_dict['T'][2].append(xx[jj])

            if tau_x[ii]<=0.0 and tau_x[ii+1]>0.0:
                self.xf_dict['R'][1].append(ii)
                self.xf_dict['R'][2].append((0.0-tau_x[ii])*(xx[ii+1]-xx[ii])/(tau_x[ii+1]-tau_x[ii])+xx[ii])
                # print("R", ii)
                ret_flag = True

        if sep_flag and (not ret_flag):
            self.xf_dict['R'][1].append(self.n_point-1)
            self.xf_dict['R'][2].append(xx[-1])

        # if not sep_flag:
        #     self.xf_dict['S'][1].append(self.n_point-1)
        #     self.xf_dict['R'][1].append(self.n_point-1)
        #     self.xf_dict['S'][2].append(xx[-1])
        #     self.xf_dict['R'][2].append(xx[-1])

        # print(self.xf_dict['S'][1],self.xf_dict['R'][1])


class PhysicalSec(PhysicalLine):
    '''
    Extracting flow features of a section (features on/near the wall)

    Remark (Yang)
    ---
    static method are used to process field data, while class objuct only accept
    data distribution on the surface
    '''
    _i  = 0     # index of the mesh point
    _X  = 0.0   # location of the feature location
    _value = 0.0

    #* Dictionary of flow features (identify the index and location)
    xf_dict = {
        'Cu':  ['upper crest', _i, _X],             # crest point on upper surface
        'Cl':  ['lower crest', _i, _X],             # crest point on lower surface
        'tu':  ['upper highest', _i, _X],           # highest point on upper surface
        'tl':  ['lower highest', _i, _X],           # lowest point on lower surface
        'tm':  ['max thickness', _i, _X],           # maximum thickness position

        'L': ['upper LE', _i, _X],                  # suction peak near leading edge on upper surface
        'T': ['upper TE', _i, _X],                  # trailing edge upper surface (98% chord length)
        'H': ['upper surface max Ma', _i, _X],      # position of lower upper maximum Mach number
        'S': ['separation start', _i, _X],          # separation start position
        'R': ['reattachment', _i, _X],              # reattachment position
        'Q': ['lower LE', _i, _X],                  # suction peak near leading edge on lower surface
        'M': ['lower surface max Ma', _i, _X],      # position of lower surface maximum Mach number
        'mUy': ['min(du/dy)', _i, _X],              # position of min(du/dy)

        'F': ['shock foot', _i, _X],                # shock foot position
        '1': ['shock front', _i, _X],               # shock wave front position
        '3': ['shock hind', _i, _X],                # position of just downstream the shock
        'D': ['dent on plateau', _i, _X],           # largest dent on the suction plateau
        'U': ['local sonic', _i, _X],               # local sonic position
        'B': ['1st dent after L', _i, _X],          # first dent after suction peak [X_L, X_L+0.1]
        #                                           # Note: for weak shock waves, may not reach Mw=1
        #                                           #       define position of U as Mw minimal extreme point after shock foot
        'A': ['maximum Mw after shock', _i, _X],    # maximum wall Mach number after shock wave (or equal to 3)
        'N': ['new flat boundary', _i, _X],         # starting position of new flat boundary
        #                                           # most of the time, A == N
        'Hi':  ['maximum Hi', _i, _X],              # position of maximum Hi
        'Hc':  ['maximum Hc', _i, _X],              # position of maximum Hc
        
        'L1U': ['length 1~U', _value],              # XU-X1
        'L13': ['length 1~3', _value],              # X3-X1
        'LSR': ['length S~R', _value],              # XR-XS
        'lSW': ['single shock', _value],            # single shock wave flag
        'DCp': ['shock strength', _value],          # Cp change through shock wave
        'Err': ['suc Cp area', _value],             # Cp integral of suction plateau fluctuation
        'FSp': ['fluctuation suc-plat', _value],    # Mw fluctuation of suction plateau
        'DMp': ['Mw dent on plateau', _value],      # dMw of Mw dent on suction plateau
        'CLU': ['upper CL', _value],                # CL of upper surface
        'CLL': ['lower CL', _value],                # CL of lower surface
        'CdU': ['upper Cd', _value],                # Cdp of upper surface
        'CdL': ['lower Cd', _value],                # Cdp of lower surface
        'CLw': ['windward CL', _value],             # CL of windward surfaces (before crest point)
        'Cdw': ['windward Cdp', _value],            # Cdp of windward surfaces (before crest point)
        'CLl': ['leeward CL', _value],              # CL of leeward surfaces (behind crest point)
        'Cdl': ['leeward Cdp', _value],             # Cdp of leeward surfaces (behind crest point)
        'kaf': ['slope aft', _value]                # average Mw slope of the aft upper surface (3/N~T)
    }

    def __init__(self, Minf, AoA, Re, Tinf = 460, gamma = 1.40):
        '''
        ### Inputs:
        ```text
        Minf:       Free stream Mach number
        AoA:        Angle of attack (deg)
        Re:         Reynolds number per meter
        ```
        '''
        self.Minf  = Minf
        self.AoA   = AoA
        self.Re    = Re
        self.Tinf  = Tinf
        self.gamma = gamma
        self.xf_dict = copy.deepcopy(PhysicalSec.xf_dict)
        self.paras = {'Qratio': 0.2}    # the ratio of chord to find suction peak near leading edge on lower surface

    def setdata(self, x, y, Cp, Tw, Hi, Hc, dudy):
        '''
        Set the data of this foil or section.

        Data:   ndarray, start from lower surface trailing edge
        '''
        self.x = copy.deepcopy(x)
        self.y = copy.deepcopy(y)
        self.Cp = copy.deepcopy(Cp)
        self.Mw = self.Cp2Mw()
        self.Tw = copy.deepcopy(Tw)
        self.Hi = copy.deepcopy(Hi)
        self.Hc = copy.deepcopy(Hc)
        self.dudy = copy.deepcopy(dudy)

        iLE = np.argmin(self.x)
        self.x -= self.x[iLE]
        self.y -= self.y[iLE]
        self.x[0] = 1.0
        self.x[-1] = 1.0

        fmw = interp1d(self.x[iLE:], self.Mw[iLE:], kind='cubic')
        fhu = interp1d(self.x[iLE:], self.Hc[iLE:], kind='cubic')
        gu  = interp1d(self.x[iLE:], self.y [iLE:], kind='cubic')
        x_  = np.append(self.x[iLE:0:-1], self.x[0])
        y_  = np.append(self.y[iLE:0:-1], self.y[0])
        gl  = interp1d(x_, y_, kind='cubic')

        self.normX = np.arange(0.0, 1.0, 0.001)
        self.yu = gu(self.normX)
        self.yl = gl(self.normX)
        self.mu = fmw(self.normX)
        self.hu = fhu(self.normX)
        
        self.iLE = iLE

    def set_Mw(self, x, Mw):
        '''
        Set the Mw distribution of this foil or section.

        Data:   ndarray, start from lower surface trailing edge
        '''
        self.x  = copy.deepcopy(x)
        self.Mw = copy.deepcopy(Mw)

        iLE = np.argmin(self.x)
        self.iLE = iLE

        fmw = interp1d(self.x[iLE:], self.Mw[iLE:], kind='cubic')
        self.normX = np.arange(0.0, 1.0, 0.001)
        self.mu = fmw(self.normX)



    @staticmethod
    def IsentropicCp(Ma, Minf: float, g=1.4):
        ''' 
        Isentropic flow: Calculate Cp by Mach

        ### Inputs:
        ```text
        Ma:     float, or ndarray
        Minf:   free stream Mach number
        g:      γ=1.4, ratio of the specific heats
        ```
        '''
        X = (2.0+(g-1.0)*Minf**2)/(2.0+(g-1.0)*Ma**2)
        X = X**(g/(g-1.0))
        Cp = 2.0/g/Minf**2*(X-1.0)

        return Cp

    @staticmethod
    def toMw(Cp: np.array, Minf: float, n_ref=100, M_max=2.0):
        '''
        Converting Cp to wall Mach number
        '''
        Ma_ref = np.linspace(0.0, M_max, n_ref)
        Cp_ref = PhysicalSec.IsentropicCp(Ma_ref, Minf)
        f   = interp1d(Cp_ref, Ma_ref, kind='cubic')
        Cp_ = Cp.copy()
        Cp_ = np.clip(Cp_, Cp_ref[-1], Cp_ref[0])
        return f(Cp_)

    def Cp2Mw(self, n_ref=100, M_max=2.0):
        '''
        Converting Cp to wall Mach number
        '''
        Mw = PhysicalSec.toMw(self.Cp, self.Minf, n_ref=n_ref, M_max=M_max)

        return Mw

    @staticmethod
    def ShapeFactor(sS, VtS, Tw: float, iUe: int, neglect_error=False):
        '''
        Calculate shape factor Hi & Hc by mesh points on a line pertenticular to the wall.

        ### Inputs:
        ```text
        sS:     ndarray [nMax], distance of mesh points to wall
        VtS:    ndarray [nMax], velocity component of mesh points (parallel to the wall)
        Tw:     wall temperature (K)
        iUe:    index of mesh point locating the outer velocity Ue
        neglect_error:  if True, set shape factor to 0 when error occurs
        ```

        ### Return:
        ```text
        Hi:     incompressible shape factor
        Hc:     compressible shape factor
        ```

        ### Note:
        ```text
        XR  => 物面参考点，考察以 XR 为起点，物面法向 nR 方向上的数据点，共 nMax 个数据点
        sS  => 数据点到物面距离
        VtS => 数据点速度在物面方向的分量

        se:     distance of boundary layer outer boundary to wall
        ds:     𝛿*, displacement thickness
        tt:     θ, momentum loss thickness
        Ue:     outer layer velocity component (parallel to the wall)
        Ue      测试结果显示，直接取最大Ue较为合理，取一定范围内平均，或取固定网格的值，效果不好
        ```
        '''
        nMax= sS.shape[0]
        Ue = VtS[iUe]
        se = sS[iUe]
        ds = 0.0
        tt = 0.0

        if iUe>=nMax or iUe<=int(0.2*nMax):
            if neglect_error:
                return 0.0, 0.0
            else:
                print()
                print('Vts: velocity component of mesh points')
                print(VtS)
                print()
                raise Exception('Error [ShapeFactor]: iUe %d not reasonable (nMax=%d)'%(iUe, nMax))

        for i in range(iUe-1):
            a1 = Ue-VtS[i]
            a2 = Ue-VtS[i+1]
            ds += 0.5*(a1+a2)*(sS[i+1]-sS[i])

        for i in range(iUe-1):
            a1 = VtS[i  ]*(Ue-VtS[i  ])
            a2 = VtS[i+1]*(Ue-VtS[i+1])
            tt += 0.5*(a1+a2)*(sS[i+1]-sS[i])

        Hi = ds/tt*Ue
        Hc = Tw*Hi+Tw-1

        return Hi, Hc

    @staticmethod
    def getHi(X, Y, U, V, T, j0: int, j1: int, nHi: int, neglect_error=False):
        '''
        Calculate shape factor Hi & Hc from field data

        ### Inputs:
        ```text
        Field data: ndarray (nj,nk), X, Y, U, V, T
        j0:     j index of the lower surface TE
        j1:     j index of the upper surface TE
        nHi:    maximum number of mesh points in k direction for boundary layer
        neglect_error:  if True, set shape factor to 0 when error occurs
        ```

        ### Return:
        ```text
        Hi, Hc: ndarray (j1-j0)
        info:   tuple of ndarray (Tw, dudy)
        ```

        ### Note:
        ```text
        Tw:     wall temperature
        dudy:   du/dy
        iUe:    index of mesh point locating the outer velocity Ue
        XR:     reference position on the wall
        ```

        ### Filed data (j,k) index
        ```text
        j: 1  - nj  from far field of lower surface TE to far field of upper surface TE
        j: j0 - j1  from lower surface TE to upper surface TE
        k: 1  - nk  from surface to far field (assuming pertenticular to the wall)
        ```
        '''

        iLE = int(0.5*(j0+j1))
        nj = X.shape[0]
        nk = X.shape[1]
        nn = j1-j0

        Hi = np.zeros(nn)
        Hc = np.zeros(nn)
        Tw = np.zeros(nn)
        dudy = np.zeros(nn)

        #* Locate boundary layer edge index iUe & calculate du/dy
        sS  = np.zeros([nn,nHi])
        VtS = np.zeros([nn,nHi])
        iUe = np.zeros(nn, dtype=int)

        for j in range(nn):
            jj = j0+j
            XR = np.array([X[jj,0], Y[jj,0]])
            tR = np.array([X[jj+1,0]-X[jj-1,0], Y[jj+1,0]-Y[jj-1,0]])
            tR = tR/np.linalg.norm(tR)
            if tR[0]<0.0:
                tR = -tR

            for i in range(nHi-1):
                XS = np.array([X[jj,i+1], Y[jj,i+1]])
                VS = np.array([U[jj,i+1], V[jj,i+1]])

                sS [j,i+1] = np.linalg.norm(XR-XS)
                VtS[j,i+1] = np.dot(tR,VS)

            iUe[j]  = np.argmax(np.abs(VtS[j,:]))
            dudy[j] = VtS[j,1]/sS[j,1]
            Tw[j]   = T[jj,0]

        #* Smooth iUe at shock wave foot
        nspan = 4
        for j in range(nn-2*nspan):
            jj = j+nspan
            r1 = 0.5*(iUe[jj-nspan]+iUe[jj+nspan])
            r2 = abs(iUe[jj+nspan]-iUe[jj-nspan])
            r3 = abs(iUe[jj]-iUe[jj-nspan]) + abs(iUe[jj]-iUe[jj+nspan])
            if r3>r2:
                iUe[jj] = int(r1)

        #* Calculate Hi & Hc
        for j in range(nn):
            Hi[j], Hc[j] = PhysicalSec.ShapeFactor(sS[j,:], VtS[j,:], 
                            Tw[j], iUe[j], neglect_error=neglect_error)

        #* Limit leading edge Hi
        r1 = 1.0
        r2 = 1.0
        r3 = 1.0
        r4 = 1.0
        for j in range(nn):
            jj = j0+j
            if (X[jj,0]-0.05)*(X[jj+1,0]-0.05)<=0.0 and jj<iLE:
                r1 = Hi[j]
                r3 = Hc[j]
            if (X[jj,0]-0.05)*(X[jj+1,0]-0.05)<=0.0 and jj>=iLE:
                r2 = Hi[j]
                r4 = Hc[j]

        for j in range(nn):
            jj = j0+j
            if X[jj,0]<0.05 and jj<iLE:
                Hi[j] = r1
                Hc[j] = r3
            if X[jj,0]<0.05 and jj>=iLE:
                Hi[j] = r2
                Hc[j] = r4
        return Hi, Hc, (Tw, dudy)

    
    def get_force_moment(self, X, Y, U, V, T, P, j0: int, j1: int, x_mc = 0.25, y_mc = 0.0):
        paras = {'gamma'    : self.gamma,
                 'Minf'     : self.Minf,
                 'Re'       : self.Re,
                 'Tinf'     : self.Tinf,
                 'AoA'      : self.AoA,
                 'x_mc'     : x_mc,
                 'y_mc'     : y_mc}
        return PhysicalSec.get_force(X, Y, U, V, T, P, j0, j1, paras)

    @staticmethod
    def get_force(X, Y, U, V, T, P, j0: int, j1: int, paras, ptype='Cp'):
        '''
        Calculate cl and cd from field data

        ### Inputs:
        ```text
        Field data: X, Y, U, V, T, P
            - in ndarray (nj,nk) type
            - data should be at nodes, rather than at cell center (cfl3d -> .prt are nodes value)
        j0:     j index of the lower surface TE node
        j1:     j index of the upper surface TE node
        paras:  'gamma'    : self.gamma,
                'Minf'     : self.Minf,
                'Re'       : self.Re,
                'Tinf'     : self.Tinf,
                'AoA'      : self.AoA
        ```

        ### Return:
        ```text
        cx, cy: force coefficient of x,y dir
        cl, cd: lift coef. and drag coef.
        ```

        ### Note:

        ### Filed data (j,k) index
        ```text
        j: 1  - nj  from far field of lower surface TE to far field of upper surface TE
        j: j0 - j1  from lower surface TE to upper surface TE
        k: 1  - nk  from surface to far field (assuming pertenticular to the wall)
        '''

        cx = 0.0
        cy = 0.0
        cmz = 0.0
        # print(self.Minf, self.Re, self.Tinf)

        for j in range(j0, j1-1):
            
            point1 = np.array([X[j, 0], Y[j, 0]])        # coordinate of surface point j
            point2 = np.array([X[j, 1], Y[j, 1]]) 
            point3 = np.array([X[j + 1, 0], Y[j + 1, 0]])
            point4 = np.array([X[j + 1, 1], Y[j + 1, 1]])
            
            p_cen = 0.25 * (P[j, 0] + P[j, 1] + P[j+1, 0] + P[j+1, 1])
            t_cen = 0.25 * (T[j, 0] + T[j, 1] + T[j+1, 0] + T[j+1, 1])
            ### u,v on wall kepp origin
            # u_cen = 0.25 * (U[j, 0] + U[j, 1] + U[j+1, 0] + U[j+1, 1])
            # v_cen = 0.25 * (V[j, 0] + V[j, 1] + V[j+1, 0] + V[j+1, 1])
            ### u,v on wall set to 0
            u_cen = 0.5 * (U[j, 1] + U[j+1, 1])
            v_cen = 0.5 * (V[j, 1] + V[j+1, 1])
            
            vec_sl = point3 - point1                    # surface vector sl
            veclen = np.linalg.norm(vec_sl)   # length of surface vector sl
            vec_sl = vec_sl / veclen
            area = 0.5 * np.linalg.norm(np.cross(point4 - point1, point3 - point2))
            
            metrix_nt2xy = np.array([[vec_sl[0], vec_sl[1]],[-vec_sl[1], vec_sl[0]]])

            # pressure part, normal to wall(sl)
            ### P
            if ptype == 'P':
                dfp_n = 1.43 / (paras['gamma'] * paras['Minf']**2) * (paras['gamma'] * p_cen - 1) * veclen
            else:
                dfp_n = p_cen * veclen

<<<<<<< HEAD
            # viscous part, tang to wall(sl)
            mu = t_cen**1.5 * (1 + 198.6 / paras['Tinf']) / (t_cen + 198.6 / paras['Tinf'])
            dfv_t = 0.063 / (paras['Minf'] * paras['Re']) * mu * np.dot(np.array([u_cen, v_cen]), vec_sl) * veclen**2 / area

            # print(mu, t_cen, p_cen, np.array([u_cen,v_cen]))
            dfp = np.dot(np.array([dfv_t, -dfp_n]), metrix_nt2xy)

            cx += dfp[0]
            cy += dfp[1]
=======
        if key == 'i':
            return aa[1]
        if key == 'X':
            return aa[2]
        if key == 'Cp':
            yy = self.Cp
        elif key == 'Mw':
            yy = self.Mw
        elif key == 'Tw':
            yy = self.Tw
        elif key == 'Hi':
            yy = self.Hi
        elif key == 'Hc':
            yy = self.Hc
        elif key == 'dudy':
            yy = self.dudy
        else:
            raise Exception('  key %s not valid'%(key))
>>>>>>> 28c278ad

            sl_cen = 0.5 * (point1 + point3)
            cmz += dfp[1] * (sl_cen[0] - paras['x_mc']) - dfp[0] * (sl_cen[1] - paras['y_mc'])


        metrix_xy2ab = np.array([[ut.cos(paras['AoA']), -ut.sin(paras['AoA'])],[ut.sin(paras['AoA']), ut.cos(paras['AoA'])]])

        fld = np.dot(np.array([cx, cy]), metrix_xy2ab)

        return cx, cy, fld[1], fld[0], cmz

    def _get_i0_i1(self, ii):
        if ii >= self.iLE:
            i0 = max(self.iLE, ii-4)
            i1 = min(i0 + 7, len(self.x))
        else:
            i1 = min(self.iLE, ii+4)
            i0 = max(i1 - 7, 0)

        return i0, i1 

    #TODO: locate the position of flow features
    def locate_basic(self, dMwcri_L=1.0):
        '''
        Locate the index and position of basic flow features.

        ### Get value of: L, T, Q, M
        '''
        X = self.x
        M = self.Mw

        nn  = X.shape[0]
        iLE = self.iLE

        #TODO: Basic features
        #* L => suction peak near leading edge on upper surface
        # 1: maximum extreme point
        # 2: dMw/dx = 1
        i_L = 0
        for i in range(int(0.25*nn)):
            ii = i + iLE
            if X[ii] > 0.2:
                break
            if M[ii-1]<=M[ii] and M[ii]>=M[ii+1]:
                i_L = ii
                break
    
        if i_L == 0:
            dMw2 = 0.0
            for i in range(int(0.25*nn)):
                ii = i + iLE+1
                dMw1 = dMw2
                dMw2 = (M[ii+1]-M[ii])/(X[ii+1]-X[ii])
                if dMw1>=dMwcri_L and dMw2<dMwcri_L:
                    i_L = ii
                    break

        self.xf_dict['L'][1] = i_L
        self.xf_dict['L'][2] = X[i_L]

        #* T => trailing edge upper surface (98% chord length)
        for i in range(int(0.2*nn)):
            ii = nn-i-1
            if X[ii]<=0.98 and X[ii+1]>0.98:
                self.xf_dict['T'][1] = ii
                self.xf_dict['T'][2] = 0.98
                break
        
        #* H => position of upper surface maximum Mach number
        i_H = 0
        max1 = -1.0
        for i in np.arange(iLE, nn-2, 1):
            if M[i-1]<=M[i] and M[i+1]<=M[i] and M[i]>max1:
                max1 = M[i]
                i_H = i

        self.xf_dict['H'][1] = i_H
        self.xf_dict['H'][2] = X[i_H]

        #* Q => suction peak near leading edge on lower surface
        for i in range(int(self.paras['Qratio']*0.5*nn)):
            ii = iLE - i
            if M[ii-1]<=M[ii] and M[ii]>=M[ii+1]:
                self.xf_dict['Q'][1] = ii
                self.xf_dict['Q'][2] = X[ii]
                break

        #* M => position of lower surface maximum Mach number
        i_M = 0
        max1 = -1.0
        for i in np.arange(1, iLE, 1):
            if M[i-1]<=M[i] and M[i+1]<=M[i] and M[i]>max1:
                max1 = M[i]
                i_M = i

        self.xf_dict['M'][1] = i_M
        self.xf_dict['M'][2] = X[i_M]

    def locate_sep(self):
        '''
        Locate the index and position of flow features about du/dy.

        ### Get value of: S, R, mUy
        '''
        X = self.x
        dudy = self.dudy

        nn  = X.shape[0]
        iLE = self.iLE

        #* S => separation start position
        #* R => reattachment position
        #* mUy => position of min(du/dy)

        # seperation can occur twice, a shock seperation bubble, and a rear seperation
        # thus need to distinguish them

        sep_flag = False
        ret_flag = False

        min_Uy = 1e6
        i_S = 0
        for i in range(int(0.5*nn)):
            ii = iLE + i
            if X[ii]<0.02:
                continue
            if X[ii]>0.98:
                break

<<<<<<< HEAD
            if dudy[ii]<min_Uy and dudy[ii-1]>=dudy[ii] and dudy[ii+1]>=dudy[ii]:
                min_Uy = dudy[ii]
                self.xf_dict['mUy'][1] = ii
                self.xf_dict['mUy'][2] = X[ii]

            if (not sep_flag) and dudy[ii]>=0.0 and dudy[ii+1]<0.0:
=======
            if dudy[ii]>=0.0 and dudy[ii+1]<0.0 and i_S==0:
                i_S = ii
>>>>>>> 28c278ad
                self.xf_dict['S'][1] = ii
                self.xf_dict['S'][2] = (0.0-dudy[ii])*(X[ii+1]-X[ii])/(dudy[ii+1]-dudy[ii])+X[ii]
                sep_flag = True

<<<<<<< HEAD
            if (not ret_flag) and dudy[ii]<=0.0 and dudy[ii+1]>0.0:
=======
            if dudy[ii]<=0.0 and dudy[ii+1]>0.0 and i_S!=0:
>>>>>>> 28c278ad
                self.xf_dict['R'][1] = ii
                self.xf_dict['R'][2] = (0.0-dudy[ii])*(X[ii+1]-X[ii])/(dudy[ii+1]-dudy[ii])+X[ii]
                ret_flag = True
                break
        
        if sep_flag and (not ret_flag):
            self.xf_dict['R'][1] = nn - 1
            self.xf_dict['R'][2] = X[-1]

    def locate_geo(self):
        '''
        Locate the index and position of geometry related flow features.\n

        ### Get value of: Cu, Cl, tu, tl, tm
        '''
        X  = self.x
        xx = self.normX
        yu = self.yu
        yl = self.yl
        iLE = self.iLE
        n0 = xx.shape[0]

        #* tm => maximum thickness
        #* tu => highest point on upper surface
        #* tl => lowest point on lower surface
        x_max = xx[np.argmax(yu-yl)]
        x_mu  = xx[np.argmax(yu)]
        x_ml  = xx[np.argmin(yl)]

        self.xf_dict['tm'][1] = np.argmin(np.abs(X[iLE:]-x_max)) + iLE
        self.xf_dict['tm'][2] = x_max
        self.xf_dict['tu'][1] = np.argmin(np.abs(X[iLE:]-x_mu )) + iLE
        self.xf_dict['tu'][2] = x_mu
        self.xf_dict['tl'][1] = np.argmin(np.abs(X[:iLE]-x_ml ))
        self.xf_dict['tl'][2] = x_ml

        #* Cu => crest point on upper surface
        aa = self.AoA/180.0*np.pi
        x0 = np.array([0.0, 0.0])
        x1 = np.array([np.cos(aa), np.sin(aa)])

        ds = np.zeros(n0)
        for i in range(n0):
            xt = np.array([xx[i], yu[i]])
            if xx[i] > 0.9:
                continue
            ds[i], _ = ratio_vec(x0, x1, xt)
        ii = np.argmax(ds)

        self.xf_dict['Cu'][1] = np.argmin(np.abs(X[iLE:]-xx[ii])) + iLE
        self.xf_dict['Cu'][2] = xx[ii]

        #* Cl => crest point on lower surface
        ds = np.zeros(n0)
        for i in range(n0):
            if xx[i] > 0.9:
                continue
            xt = np.array([xx[i], yl[i]])
            ds[i], _ = ratio_vec(x0, x1, xt)
        ii = np.argmax(ds)

        self.xf_dict['Cl'][1] = np.argmin(np.abs(X[:iLE]-xx[ii]))
        self.xf_dict['Cl'][2] = xx[ii]

    def locate_shock(self, dMwcri_1=-1.0, info=False):
        '''
        Locate the index and position of shock wave related flow features.

        ### Get value of: 1, 3, F, U, D, A, B
        
        ### Inputs:
        ```text
        dMwcri_1: critical value locating shock wave front
        ```
        '''
<<<<<<< HEAD
        X   = self.x
        xx  = self.normX
        mu  = self.mu
=======
        X   = self.x        # [n]
        xx  = self.xx       # [1000]
        mu  = self.mu       # [1000]
>>>>>>> 28c278ad
        nn  = xx.shape[0]
        iLE = self.iLE

        dMw = np.zeros(nn)
        for i in range(nn-1):
<<<<<<< HEAD
            if xx[i] > 0.98:
=======
            if xx[i]<=0.02:
                continue
            if xx[i]>=0.98:
>>>>>>> 28c278ad
                continue
            dMw[i] = (mu[i + 1] - mu[i]) / (xx[i + 1] - xx[i])
            dMw[i] = min(dMw[i], 2)

        d2Mw = np.zeros(nn)
        for i in range(nn-1):
            if xx[i]<0.02 or xx[i]>0.95:
                continue
            
            #d2Mw[i] = (dMw[i+2]+dMw[i+1]-dMw[i]-dMw[i-1])/2/(xx[i+1]-xx[i-1])
            #d2Mw[i] = (dMw[i+1]-dMw[i-1])/(xx[i+1]-xx[i-1])
            d2Mw[i] = (0.5*dMw[i+7]+0.5*dMw[i+4]+2*dMw[i+1]-
                        2*dMw[i]-0.5*dMw[i-3]-0.5*dMw[i-6])/4.5/(xx[i+1]-xx[i-1])

        #* Check shock and shock properties
        flag, i_F, i_1, i_U, i_3 = PhysicalSec.check_singleshock(xx, mu, dMw, d2Mw, dMwcri_1, info=info)

        self.xf_dict['lSW'][1] = flag
        if not flag==1:
            f = open('error.txt', 'w', encoding='utf-8')
            f.write('Not single shock detected!')
            f.close()
            return 0

        #* F => shock foot position
        self.xf_dict['F'][1] = np.argmin(np.abs(X[iLE:]-xx[i_F])) + iLE
        self.xf_dict['F'][2] = xx[i_F]

        #* 1 => shock wave front position
        self.xf_dict['1'][1] = np.argmin(np.abs(X[iLE:]-xx[i_1])) + iLE
        self.xf_dict['1'][2] = xx[i_1]

        #* 3 => position of just downstream the shock
<<<<<<< HEAD
        # Find the first flat position of Mw in range [x_F, x_F+0.2], defined as dMw = 0 or -1
        i_3 = 0
        for i in np.arange(i_F, nn-1, 1):
            if xx[i]>x_F+0.2:
                break
            if dMw[i]<=dMwcri_1 and dMw[i+1]>dMwcri_1:
                i_3 = i
            if dMw[i]<=0.0 and dMw[i+1]>0.0:
                i_3 = i
                break
        x_3 = xx[i_3]
        self.xf_dict['3'][1] = np.argmin(np.abs(X[iLE:]-x_3)) + iLE
        self.xf_dict['3'][2] = x_3
=======
        self.xf_dict['3'][1] = np.argmin(np.abs(X[iLE:]-xx[i_3])) + iLE
        self.xf_dict['3'][2] = xx[i_3]

        #* U => local sonic position
        self.xf_dict['U'][1] = np.argmin(np.abs(X[iLE:]-xx[i_U])) + iLE
        self.xf_dict['U'][2] = xx[i_U]
>>>>>>> 28c278ad

        #* D => dent on the suction plateau
        # maximum (linear Mw - actual Mw) between L and 1
        x_1 = self.xf_dict['1'][2]
        x_L = max(self.xf_dict['L'][2], 0.05)
        m_1 = self.getValue('1','Mw')
        m_L = self.getValue('L','Mw')
        lL1 = x_1-x_L
        i_D = 0
        min_D = 0.0
        for i in np.arange(2, i_1-1, 1):

            if xx[i]<x_L:
                continue

            tt = (xx[i]-x_L)/lL1
            ss = (1-tt)*m_L + tt*m_1
            dM = ss - mu[i]

            if dM > min_D:
                i_D = i
                min_D = dM

        if i_D==0:
            self.xf_dict['D'][1] = self.xf_dict['L'][1]
            self.xf_dict['D'][2] = self.xf_dict['L'][2]
        else:
            self.xf_dict['D'][1] = np.argmin(np.abs(X[iLE:]-xx[i_D])) + iLE
            self.xf_dict['D'][2] = xx[i_D]

        #* B => first dent after suction peak [X_L, X_L+0.1]
        # minimum Mw between L and L+0.1
        x_L = self.xf_dict['L'][2]
        i_B = 0
        for i in np.arange(2, i_1-1, 1):

            if xx[i]<x_L or xx[i]>x_L+0.1:
                continue

            if mu[i-1]>=mu[i] and mu[i]<=mu[i+1] and i_B==0:
                i_B = i

        if i_B == 0:
            self.xf_dict['B'][1] = self.xf_dict['L'][1]
            self.xf_dict['B'][2] = self.xf_dict['L'][2]
        else:
            self.xf_dict['B'][1] = np.argmin(np.abs(X[iLE:]-xx[i_B])) + iLE
            self.xf_dict['B'][2] = xx[i_B]

        #* A => maximum Mw after shock
        # Find the maximum position of Mw in range [x_3, 0.9]
        i_A = 0
        max_A = 0.0
        for i in np.arange(i_3, nn-1, 1):
            if xx[i]>0.9:
                break
            if mu[i]>max_A:
                i_A = i
                max_A = mu[i]
            elif mu[i]>=mu[i_3]*0.8 and mu[i]>mu[i-1] and mu[i]>mu[i+1]:
                i_A = i

        x_A = xx[i_A]
        self.xf_dict['A'][1] = np.argmin(np.abs(X[iLE:]-x_A)) + iLE
        self.xf_dict['A'][2] = x_A

        return i_1

    def locate_BL(self, i_1):
        '''
        Locate the index and position of boundary layer related flow features. \n
        
        i-1: index of shock wave front position in self.xx

        ### Get value of: N, Hi, Hc
        '''
        X   = self.x
        xx  = self.normX
        hu  = self.hu
        nn  = xx.shape[0]
        iLE = self.iLE

        #* Hi, Hc => position of maximum Hi, Hc after shock wave front
        # For cases when shock wave is weak, and Hc just keeps growing, set 0
        i_H = 0
        max1 = 0.0
        for i in np.arange(i_1, nn-2, 1):

            if xx[i] > 0.95:
                break

            if hu[i-1]<=hu[i] and hu[i+1]<=hu[i] and hu[i]>max1:
                max1 = hu[i]
                i_H = i
                
        x_H = xx[i_H]
        self.xf_dict['Hc'][1] = np.argmin(np.abs(X[iLE:]-x_H)) + iLE
        self.xf_dict['Hc'][2] = x_H
        self.xf_dict['Hi'][1] = self.xf_dict['Hc'][1]
        self.xf_dict['Hi'][2] = x_H

        #* N => starting position of new flat boundary
        # i.e., position of minimum Hc after shock wave front
        # For cases when shock wave is weak, and Hc just keeps growing, set 0
        i_N = 0
        min1 = 1000.0
        for i in np.arange(i_1, nn-1, 1):
            if hu[i-1]>=hu[i] and hu[i+1]<=hu[i] and hu[i]<min1:
                min1 = hu[i]
                i_N = i

        x_N = xx[i_N]
        self.xf_dict['N'][1] = np.argmin(np.abs(X[iLE:]-x_N)) + iLE
        self.xf_dict['N'][2] = x_N

    @staticmethod
    def shock_property(xu, mu, dMw, d2Mw, dMwcri_1):
        '''
        >>> i_F, i_1, i_U, i_3 = shock_property(xu, mu, dMw, d2Mw, dMwcri_1)

        ### Return:
        ```text
        Index of xu for: F, 1, U, 3
        ```
        '''
        nn  = xu.shape[0]

        #* F => shock foot position
        i_F = np.argmin(dMw)
        x_F = xu[i_F]

        #* 1 => shock wave front position
        # Find the kink position of dMw in range [x_F-0.2, x_F], defined as dMw = -1
        i_1 = 0
        i_cri = 0
        i_md2 = 0
        for i in np.arange(i_F, 1, -1):

            # 1. Within the range of [x_F-0.2, x_F]
            if xu[i]<x_F-0.2:
                break

            # 2. Locate dMw = dMwcri_1 (tend to go too much upstream)
            if dMw[i]>=dMwcri_1 and dMw[i+1]<dMwcri_1 and i_cri==0:
                i_cri = i

            # 3. Locate min d2Mw/dx2 (tend to go too much downstream)
            if d2Mw[i]<=d2Mw[i-1] and d2Mw[i]>d2Mw[i+1] and i_md2==0:
                i_md2 = i
        
        if i_md2-i_cri > 2*(i_F-i_md2):
            i_1 = i_md2
        elif 2*(i_md2-i_cri) < i_F-i_md2:
            i_1 = i_cri
        else:
            i_1 = int(0.5*(i_cri+i_md2))

        '''
        print(i_cri, i_md2, i_F, xu[i_cri], xu[i_md2], dMw[i_md2], dMw[i_F])

        import matplotlib.pyplot as plt
        plt.plot(xu, mu, 'b')
        plt.plot(xu, d2Mw/1000, 'r')
        plt.plot([xu[i_cri], xu[i_md2]], [mu[i_cri], mu[i_md2]], 'bo')
        plt.plot([xu[i_1]], [mu[i_1]], 'ro')
        plt.show()
        '''

        #* 3 => position of just downstream the shock
        # Find the first flat position of Mw in range [x_F, x_F+0.2], defined as dMw = 0 or -1
        i_3 = 0
        i_cri = 0
        i_md2 = 0
        i_flat = 0
        for i in np.arange(i_F, nn-1, 1):

            # 1. Within the range of [x_F, x_F+0.2]
            if xu[i]>x_F+0.2:
                break

            # 2. Locate dMw = dMwcri_1 (tend to go too much downstream)
            if dMw[i]<=dMwcri_1 and dMw[i+1]>dMwcri_1 and i_cri==0:
                i_cri = i

            # 3. Locate min d2Mw/dx2 (tend to go too much upstream)
            if d2Mw[i]<=d2Mw[i-1] and d2Mw[i]>d2Mw[i+1] and i_md2==0:
                i_md2 = i

            # 4. Locate the first flat position of Mw
            if dMw[i]<=0.0 and dMw[i+1]>0.0:
                i_flat = i

        if i_flat!=0 and i_flat-i_F < 2*(i_cri-i_F):
            i_3 = i_flat
        elif i_cri-i_md2 > 2*(i_md2-i_F):
            i_3 = i_md2
        elif 2*(i_cri-i_md2) < i_md2-i_F:
            i_3 = i_cri
        else:
            i_3 = int(0.5*(i_cri+i_md2))

        '''
        print('F     %3d  %.2f'%(i_F,   xu[i_F]))
        print('d2Mw  %3d  %.2f'%(i_md2, xu[i_md2]))
        print('cri   %3d  %.2f'%(i_cri, xu[i_cri]))
        print('dMw=0 %3d  %.2f'%(i_flat,xu[i_flat]))
        print('3     %3d  %.2f'%(i_3,   xu[i_3]))
        print()
        '''

        #* U => local sonic position
        i_U = 0
        for i in np.arange(i_1, i_3, 1):
            if mu[i]>=1.0 and mu[i+1]<1.0:
                i_U = i
                break
        
        #* Neglect small Mw bump near leading edge
        if xu[i_1]<0.1 and mu[i_1]<1.10:
            i_1=0; i_U=0; i_3=0

        return i_F, i_1, i_U, i_3

    @staticmethod
    def check_singleshock(xu, mu, dMw, d2Mw, dMwcri_1, info=False):
        '''
        Check whether is single shock wave or not

        >>> flag, i_F, i_1, i_U, i_3 = check_singleshock(xu, mu, dMw, d2Mw, dMwcri_1)

        ### Inputs:
        ```text
        xu:     ndarray, x location
        mu:     ndarray, wall Mach number of upper surface
        dMw:    ndarray, slope of wall Mach number
        dMwcri_1: critical value locating shock wave front
        ```

        ### flag: 
        ```text
         1: single shock wave
         0: shockless
        -1: multiple shock waves 
        ```
        '''
        #* Get 1st shock
        i_F, i_1, i_U, i_3 = PhysicalSec.shock_property(xu, mu, dMw, d2Mw, dMwcri_1)
        d_F = dMw[i_F]

        #* Check if shockless
        # Check if Mw jump exists and M1>1.0
        if d_F>dMwcri_1 or mu[i_1]<1.0 or i_1==0:
            if info:
                print('  Shockless:    XF=%.2f MF=%.2f dM/dX=%.2f'%(xu[i_F], mu[i_F], d_F))
            return 0, 0, 0, 0, 0

        #* Check if 2nd shock wave exists
        # Remove first shock
        dm  = dMw.copy()
        d2m = d2Mw.copy()
        nn  = xu.shape[0]
        for i in np.arange(i_F, nn, 1, dtype=int):
            if dm[i]<=0.0:
                dm[i]=0.0
                d2m[i]=0.0
            else:
                break
        for i in np.arange(i_F, 0, -1, dtype=int):
            if dm[i]<=0.0:
                dm[i]=0.0
                d2m[i]=0.0
            else:
                break
        
        # Locate second shock
        dMwcri_F = max(dMwcri_1, 0.5*d_F)
        _iF, _i1, _iU, _i3 = PhysicalSec.shock_property(xu, mu, dm, d2m, dMwcri_1)
        if dm[_iF]<dMwcri_F and _i1!=0 and _i3!=0:
            # Locate sharp change of Mw

            if mu[_i1]>1.0 and mu[_i3]<1.05:
                # Check supersonic wave front and 'subsonic' wave hind
                if info:
                    print('  Second shock: X1=%.2f M1=%.2f M2=%.2f'%(xu[_i1], mu[_i1], mu[_i3]))
                return -1, 0, 0, 0, 0

        return 1, i_F, i_1, i_U, i_3

    def aux_features(self):
        '''
        Calculate auxiliary features based on basic, geo, and shock features.

        ### Get value of: Length, lSW, DCp, Err, DMp, FSp, kaf, 
        ### CLU, CLL, CLw, Cdw, CLl, Cdl
        '''
        X  = self.x
<<<<<<< HEAD
        xx = self.normX
        mu = self.mu
        nn = xx.shape[0]
=======
        Y  = self.y
>>>>>>> 28c278ad
        x1 = self.xf_dict['1'][2]
        n0 = len(X)
        
        self.xf_dict['L1U'][1] = self.xf_dict['U'][2] - x1
        self.xf_dict['L13'][1] = self.xf_dict['3'][2] - x1
        self.xf_dict['LSR'][1] = self.xf_dict['R'][2] - self.xf_dict['S'][2]
        self.xf_dict['DCp'][1] = self.getValue('3','Cp') - self.getValue('1','Cp')

        cosA = np.cos(self.AoA/180.0*np.pi)
        sinA = np.sin(self.AoA/180.0*np.pi)
        #* Err => Cp integral of suction plateau fluctuation
        #* DMp => Mw dent on suction plateau
        #* FSp => Mw fluctuation of suction plateau
        # If can not find suction peak, err = 0, DMp = 0.0, FSp = 0.0
        Err = 0.0
        DMp = 0.0
        FSp = 0.0
        iL  = self.xf_dict['L'][1]
        if iL!=0:
            i1 = self.xf_dict['1'][1]
            xL  = self.xf_dict['L'][2]

            Cp0 = np.array([xL, self.getValue('L','Cp')])
            Cp1 = np.array([x1, self.getValue('1','Cp')])

            Mw0 = self.getValue('L','Mw')
            Mw1 = self.getValue('1','Mw')
            lL1 = x1-xL
            bump_ = 0.0
            dent_ = 0.0

            for i in np.arange(iL, i1, 1):

                vec = np.array([X[i], self.Cp[i]])
                s, _ = ratio_vec(Cp0, Cp1, vec)
                Err += s*(X[i+1]-X[i])

                tt = (X[i]-xL)/lL1
                ss = (1-tt)*Mw0 + tt*Mw1
                DMp = max(DMp, ss-self.Mw[i])

                local_avg_mw = (self.Mw[i-2]+self.Mw[i]+self.Mw[i+2])/3.0

                if self.Mw[i-4]>=local_avg_mw and local_avg_mw<=self.Mw[i+4] and dent_<=0.0:
                    if bump_>0.0:
                        FSp += bump_ - local_avg_mw
                    dent_ = local_avg_mw
                    bump_ = 0.0
                elif self.Mw[i-4]<=local_avg_mw and local_avg_mw>=self.Mw[i+4] and bump_<=0.0:
                    if dent_>0.0:
                        FSp += local_avg_mw - dent_
                    bump_ = local_avg_mw
                    dent_ = 0.0

        self.xf_dict['Err'][1] = abs(Err)*cosA
        self.xf_dict['DMp'][1] = DMp
        self.xf_dict['FSp'][1] = FSp

        #* kaf => average Mw slope of the aft upper surface (3/N~T)
        xN  = self.xf_dict['N'][2]
        mN  = self.getValue('N','Mw')
        xT  = self.xf_dict['T'][2]
        mT  = self.getValue('T','Mw')
        if xN < 0.1:
            xN = self.xf_dict['3'][2]
            mN = self.getValue('3','Mw')

        self.xf_dict['kaf'][1] = (mT-mN)/(xT-xN)

        #* CLU => CL of upper surface
        # wall vector = [dx,dy]
        # outward wall vector = [-dy,dx]
        # outward pressure force vector = Cp*[dy,-dx]
        PFy = 0.0   # y direction pressure force
        PFx = 0.0   # x direction pressure force

        for i in np.arange(self.iLE, n0-1, 1):
            Cp_ = 0.5*(self.Cp[i]+self.Cp[i+1])
            PFx += Cp_*(Y[i+1]-Y[i])
            PFy += Cp_*(X[i]-X[i+1])
        self.xf_dict['CLU'][1] = PFy*cosA - PFx*sinA
        self.xf_dict['CdU'][1] = PFy*sinA + PFx*cosA
        
        PFx = 0.0; PFy = 0.0
        for i in np.arange(0, self.iLE, 1):
            Cp_ = 0.5*(self.Cp[i]+self.Cp[i+1])
            PFx += Cp_*(Y[i+1]-Y[i])
            PFy += Cp_*(X[i]-X[i+1])
        self.xf_dict['CLL'][1] = PFy*cosA - PFx*sinA
        self.xf_dict['CdL'][1] = PFy*sinA + PFx*cosA

        #* Windward and leeward pressure force (CL, Cdp)
        icu = self.xf_dict['Cu'][1]
        icl = self.xf_dict['Cl'][1]

        PFx = 0.0; PFy = 0.0
        for i in np.arange(0, icl, 1):          # Leeward (lower surface)
            Cp_  = 0.5*(self.Cp[i]+self.Cp[i+1])
            PFx += Cp_*(Y[i+1]-Y[i])
            PFy += Cp_*(X[i]-X[i+1])
        for i in np.arange(icu, n0-1, 1):       # Leeward (upper surface)
            Cp_  = 0.5*(self.Cp[i]+self.Cp[i+1])
            PFx += Cp_*(Y[i+1]-Y[i])
            PFy += Cp_*(X[i]-X[i+1])
        self.xf_dict['CLl'][1] = PFy*cosA - PFx*sinA
        self.xf_dict['Cdl'][1] = PFy*sinA + PFx*cosA

        PFx = 0.0; PFy = 0.0
        for i in np.arange(icl, icu, 1):        # Windward
            Cp_ = 0.5*(self.Cp[i]+self.Cp[i+1])
            PFx += Cp_*(Y[i+1]-Y[i])
            PFy += Cp_*(X[i]-X[i+1])
        self.xf_dict['CLw'][1] = PFy*cosA - PFx*sinA
        self.xf_dict['Cdw'][1] = PFy*sinA + PFx*cosA

    def extract_features(self, info=False):
        '''
        Extract flow features list in the dictionary.
        '''
        self.locate_basic()
        self.locate_sep()
        self.locate_geo()
        i_1 = self.locate_shock(info=info)
        self.locate_BL(i_1)
        self.aux_features()

    #TODO: output features
    def output_features(self, fname="feature2d.txt", append=True, keys_=None):
        '''
        Output all features to file.

        ### Inputs:
        ```text
        keys:  list of key strings for output. None means default.
        ```

        ### Output order:
        ```text
        feature:    keys of feature dictionary
        key:        value or ('X', 'Cp', 'Mw', 'Tw', 'Hi', 'Hc', 'dudy')
        ```
        '''
        if keys_ is not None:
            keys = copy.deepcopy(keys_)
        else:
            keys = ['X', 'Mw', 'Hc']

        if not os.path.exists(fname):
            append = False

        if not append:
            f = open(fname, 'w')
        else:
            f = open(fname, 'a')

        for feature in self.xf_dict.keys():
            
            if len(self.xf_dict[feature])==2:
                value = self.getValue(feature)
                f.write('%10s   %15.6f \n'%(feature, value))
                continue

            for key in keys:
                name = key+'-'+feature
                value = self.getValue(feature, key)
                f.write('%10s   %15.6f \n'%(name, value))

        f.close()


class PhysicalXfoil(PhysicalSec):
    '''
    Extract features from Xfoil (low speed) results.
    '''
    def __init__(self, Minf, AoA, Re):
        super().__init__(Minf, AoA, Re)

    def setdata(self, x, y, Cp):
        '''
        Set the data of this foil or section.

        x,y,Cp: list, start from upper surface trailing edge (order from xfoil)
        '''
        x_  = list(reversed(x))
        y_  = list(reversed(y))
        Cp_ = list(reversed(Cp))

        n = int(len(x_)/2)
        x_  = x_[:n] + [0.0] + x_[n:]
        y_  = y_[:n] + [0.5*(y_[n]+y_[n-1])] + y_[n:]
        Cp_ = Cp_[:n] + [0.5*(Cp_[n]+Cp_[n-1])] + Cp_[n:]

        self.x = np.array(x_)
        self.y = np.array(y_)
        self.Cp = np.array(Cp_)
        self.Mw = self.Cp2Mw()

        iLE = np.argmin(self.x)
        
        fmw = interp1d(self.x[iLE:], self.Mw[iLE:], kind='cubic')
        gu  = interp1d(self.x[iLE:], self.y [iLE:], kind='cubic')
        x_  = np.append(self.x[iLE:0:-1], self.x[0])
        y_  = np.append(self.y[iLE:0:-1], self.y[0])
        gl  = interp1d(x_, y_, kind='cubic')

        self.xx = np.arange(0.0, 1.0, 0.001)
        self.yu = gu(self.xx)
        self.yl = gl(self.xx)
        self.mu = fmw(self.xx)

        self.iLE = iLE

    def extract_features(self):
        '''
        Extract flow features list in the dictionart.
        '''
        self.locate_basic()
        self.locate_geo()

    def output_features(self, fname="feature-xfoil.txt", append=True):
        '''
        Output all features to file.

        ### Output order:
        ```text
        feature:    keys of feature dictionary
        key:        'X', 'Mw', 'Cp'
        ```
        '''
        keys = ['X','Mw','Cp']
        features = ['L', 'T', 'Q', 'M', 'Cu', 'Cl', 'tu', 'tl', 'tm']

        if not os.path.exists(fname):
            append = False

        if not append:
            f = open(fname, 'w')
        else:
            f = open(fname, 'a')

        for feature in features:
            
            if len(self.xf_dict[feature])==2:
                value = self.getValue(feature)
                f.write('%10s   %15.6f \n'%(feature, value))
                continue

            for key in keys:
                name = key+'-'+feature
                value = self.getValue(feature, key)
                f.write('%10s   %15.6f \n'%(name, value))

        f.close()


class PhysicalTSFoil(PhysicalSec):
    '''
    Extract features from pyTSFoil (transonic speed) results.
    '''
    def __init__(self, Minf, AoA, Re):
        super().__init__(Minf, AoA, Re)

    def setdata(self, xu, yu, xl, yl, cpu, cpl, mwu, mwl):
        '''
        Set the data of this foil or section.

        ### Note:
        ```text
        xu, yu, xl, yl, cpu, cpl:   ndarray from pyTSFoil
        mwu, mwl:   ndarray from pyTSFoil (do not need built-in Cp2Mw)
        ```
        '''
        cp1u = cpu[-1] + (1-xu[-2])/(xu[-1]-xu[-2])*(cpu[-1]-cpu[-2])
        cp1l = cpl[-1] + (1-xl[-2])/(xl[-1]-xl[-2])*(cpl[-1]-cpl[-2])
        cp1 = 0.5*(cp1u+cp1l)

        self.x  = np.array([1.0]+list(reversed(list(xl[1:]))) + list(xu)+[1.0])
        self.y  = np.array([0.0]+list(reversed(list(yl[1:]))) + list(yu)+[0.0])
        self.Cp = np.array([cp1]+list(reversed(list(cpl[1:]))) + list(cpu)+[cp1])
        
        '''
        mw1u = mwu[-1] + (1-xu[-2])/(xu[-1]-xu[-2])*(mwu[-1]-mwu[-2])
        mw1l = mwl[-1] + (1-xl[-2])/(xl[-1]-xl[-2])*(mwl[-1]-mwl[-2])
        mw1 = 0.5*(mw1u+mw1l)
        self.Mw = np.array([mw1]+list(reversed(list(mwl[1:]))) + list(mwu)+[mw1])
        '''
        self.Mw = self.Cp2Mw()

        iLE = np.argmin(self.x)

        fmw = interp1d(self.x[iLE:], self.Mw[iLE:], kind='cubic')
        gu  = interp1d(self.x[iLE:], self.y [iLE:], kind='cubic')
        x_  = np.append(self.x[iLE:0:-1], self.x[0])
        y_  = np.append(self.y[iLE:0:-1], self.y[0])
        gl  = interp1d(x_, y_, kind='cubic')

        self.xx = np.arange(0.0, 1.0, 0.001)
        self.yu = gu(self.xx)
        self.yl = gl(self.xx)
        self.mu = fmw(self.xx)

        self.iLE = iLE

    def extract_features(self):
        '''
        Extract flow features list in the dictionart.
        '''
        self.locate_basic()
        self.locate_geo()
        self.locate_shock()
        self.aux_features()

    def output_features(self, fname="feature2d.txt", append=True):
        '''
        Output all features to file.

        ### Output order:
        ```text
        feature:    keys of feature dictionary
        key:        'X', 'Mw', 'Cp'
        ```
        '''

        keys = ['X','Mw','Cp']
        features = ['L', 'T', 'Q', 'M', 'F', '1', 'U', '3',
                    'Cu', 'Cl', 'tu', 'tl', 'tm', 'L13',
                    'lSW', 'DCp', 'Err', 'CLU', 'kaf']

        if not os.path.exists(fname):
            append = False

        if not append:
            f = open(fname, 'w')
        else:
            f = open(fname, 'a')

        for feature in self.xf_dict.keys():
            
            if len(self.xf_dict[feature])==2:
                value = self.getValue(feature)
                f.write('%10s   %15.6f \n'%(feature, value))
                continue

            for key in keys:
                name = key+'-'+feature
                value = self.getValue(feature, key)
                f.write('%10s   %15.6f \n'%(name, value))

        f.close()


#* ========================================
#* Supportive functions
#* ========================================

def ratio_vec(x0, x1, x):
    '''
    Calculate distance s to vector x1-x0.

    ### Inputs:
    ```text
    x0, x1: ndarray, start and end point of the vector
    x:      ndarray, current point
    ```

    ### Return:
    ```text
    s:  distance to line
    t:  ratio of (projected |x0x|) / |x0x1|
    ```
    '''
    l0 = np.linalg.norm(x0-x1) + 1e-20
    l1 = np.linalg.norm(x0-x ) + 1e-20
    v  = (x1-x0)/l0
    l2 = np.dot(v, x-x0)
    t  = l2/l1
    s  = np.sqrt(l1**2 - l2**2 + 1E-9)

    return s, t

def curve_curvature(x, y):
    '''
    Calculate curvature of points in the curve

    ### Inputs:
    ```text
    x, y: points of curve (list or ndarray)
    ```

    ### Return:
    ```text
    curv: ndarray
    ```
    '''
    nn = len(x)
    if nn<3:
        raise Exception('curvature needs at least 3 points')
    
    curv = np.zeros(nn)
    for i in range(1, nn-1):
        X1 = np.array([x[i-1], y[i-1]])
        X2 = np.array([x[i  ], y[i  ]])
        X3 = np.array([x[i+1], y[i+1]])

        a = np.linalg.norm(X1-X2)
        b = np.linalg.norm(X2-X3)
        c = np.linalg.norm(X3-X1)
        p = 0.5*(a+b+c)
        t = p*(p-a)*(p-b)*(p-c)
        R = a*b*c
        if R <= 1.0E-12:
            curv_ = 0.0
        else:
            curv_ = 4.0*np.sqrt(t)/R

        a1 = X2[0] - X1[0]
        a2 = X2[1] - X1[1]
        b1 = X3[0] - X1[0]
        b2 = X3[1] - X1[1]
        if a1*b2 < a2*b1:
            curv_ = -curv_

        curv[i] = curv_

    curv[0] = curv[1]
    curv[-1] = curv[-2]

    return curv<|MERGE_RESOLUTION|>--- conflicted
+++ resolved
@@ -290,11 +290,11 @@
         y_  = np.append(self.y[iLE:0:-1], self.y[0])
         gl  = interp1d(x_, y_, kind='cubic')
 
-        self.normX = np.arange(0.0, 1.0, 0.001)
-        self.yu = gu(self.normX)
-        self.yl = gl(self.normX)
-        self.mu = fmw(self.normX)
-        self.hu = fhu(self.normX)
+        self.xx = np.arange(0.0, 1.0, 0.001)
+        self.yu = gu(self.xx)
+        self.yl = gl(self.xx)
+        self.mu = fmw(self.xx)
+        self.hu = fhu(self.xx)
         
         self.iLE = iLE
 
@@ -311,10 +311,15 @@
         self.iLE = iLE
 
         fmw = interp1d(self.x[iLE:], self.Mw[iLE:], kind='cubic')
-        self.normX = np.arange(0.0, 1.0, 0.001)
-        self.mu = fmw(self.normX)
-
-
+        self.xx = np.arange(0.0, 1.0, 0.001)
+        self.mu = fmw(self.xx)
+
+    @property
+    def n_point(self):
+        '''
+        Number of points in this section
+        '''
+        return self.x.shape[0]
 
     @staticmethod
     def IsentropicCp(Ma, Minf: float, g=1.4):
@@ -487,7 +492,7 @@
             iUe[j]  = np.argmax(np.abs(VtS[j,:]))
             dudy[j] = VtS[j,1]/sS[j,1]
             Tw[j]   = T[jj,0]
-
+        
         #* Smooth iUe at shock wave foot
         nspan = 4
         for j in range(nn-2*nspan):
@@ -525,6 +530,7 @@
             if X[jj,0]<0.05 and jj>=iLE:
                 Hi[j] = r2
                 Hc[j] = r4
+
         return Hi, Hc, (Tw, dudy)
 
     
@@ -607,7 +613,6 @@
             else:
                 dfp_n = p_cen * veclen
 
-<<<<<<< HEAD
             # viscous part, tang to wall(sl)
             mu = t_cen**1.5 * (1 + 198.6 / paras['Tinf']) / (t_cen + 198.6 / paras['Tinf'])
             dfv_t = 0.063 / (paras['Minf'] * paras['Re']) * mu * np.dot(np.array([u_cen, v_cen]), vec_sl) * veclen**2 / area
@@ -617,26 +622,6 @@
 
             cx += dfp[0]
             cy += dfp[1]
-=======
-        if key == 'i':
-            return aa[1]
-        if key == 'X':
-            return aa[2]
-        if key == 'Cp':
-            yy = self.Cp
-        elif key == 'Mw':
-            yy = self.Mw
-        elif key == 'Tw':
-            yy = self.Tw
-        elif key == 'Hi':
-            yy = self.Hi
-        elif key == 'Hc':
-            yy = self.Hc
-        elif key == 'dudy':
-            yy = self.dudy
-        else:
-            raise Exception('  key %s not valid'%(key))
->>>>>>> 28c278ad
 
             sl_cen = 0.5 * (point1 + point3)
             cmz += dfp[1] * (sl_cen[0] - paras['x_mc']) - dfp[0] * (sl_cen[1] - paras['y_mc'])
@@ -766,26 +751,17 @@
             if X[ii]>0.98:
                 break
 
-<<<<<<< HEAD
             if dudy[ii]<min_Uy and dudy[ii-1]>=dudy[ii] and dudy[ii+1]>=dudy[ii]:
                 min_Uy = dudy[ii]
                 self.xf_dict['mUy'][1] = ii
                 self.xf_dict['mUy'][2] = X[ii]
 
             if (not sep_flag) and dudy[ii]>=0.0 and dudy[ii+1]<0.0:
-=======
-            if dudy[ii]>=0.0 and dudy[ii+1]<0.0 and i_S==0:
-                i_S = ii
->>>>>>> 28c278ad
                 self.xf_dict['S'][1] = ii
                 self.xf_dict['S'][2] = (0.0-dudy[ii])*(X[ii+1]-X[ii])/(dudy[ii+1]-dudy[ii])+X[ii]
                 sep_flag = True
 
-<<<<<<< HEAD
             if (not ret_flag) and dudy[ii]<=0.0 and dudy[ii+1]>0.0:
-=======
-            if dudy[ii]<=0.0 and dudy[ii+1]>0.0 and i_S!=0:
->>>>>>> 28c278ad
                 self.xf_dict['R'][1] = ii
                 self.xf_dict['R'][2] = (0.0-dudy[ii])*(X[ii+1]-X[ii])/(dudy[ii+1]-dudy[ii])+X[ii]
                 ret_flag = True
@@ -802,7 +778,7 @@
         ### Get value of: Cu, Cl, tu, tl, tm
         '''
         X  = self.x
-        xx = self.normX
+        xx = self.xx
         yu = self.yu
         yl = self.yl
         iLE = self.iLE
@@ -861,27 +837,17 @@
         dMwcri_1: critical value locating shock wave front
         ```
         '''
-<<<<<<< HEAD
-        X   = self.x
-        xx  = self.normX
-        mu  = self.mu
-=======
         X   = self.x        # [n]
         xx  = self.xx       # [1000]
         mu  = self.mu       # [1000]
->>>>>>> 28c278ad
         nn  = xx.shape[0]
         iLE = self.iLE
 
         dMw = np.zeros(nn)
         for i in range(nn-1):
-<<<<<<< HEAD
-            if xx[i] > 0.98:
-=======
             if xx[i]<=0.02:
                 continue
             if xx[i]>=0.98:
->>>>>>> 28c278ad
                 continue
             dMw[i] = (mu[i + 1] - mu[i]) / (xx[i + 1] - xx[i])
             dMw[i] = min(dMw[i], 2)
@@ -915,28 +881,11 @@
         self.xf_dict['1'][2] = xx[i_1]
 
         #* 3 => position of just downstream the shock
-<<<<<<< HEAD
-        # Find the first flat position of Mw in range [x_F, x_F+0.2], defined as dMw = 0 or -1
-        i_3 = 0
-        for i in np.arange(i_F, nn-1, 1):
-            if xx[i]>x_F+0.2:
-                break
-            if dMw[i]<=dMwcri_1 and dMw[i+1]>dMwcri_1:
-                i_3 = i
-            if dMw[i]<=0.0 and dMw[i+1]>0.0:
-                i_3 = i
-                break
-        x_3 = xx[i_3]
-        self.xf_dict['3'][1] = np.argmin(np.abs(X[iLE:]-x_3)) + iLE
-        self.xf_dict['3'][2] = x_3
-=======
         self.xf_dict['3'][1] = np.argmin(np.abs(X[iLE:]-xx[i_3])) + iLE
         self.xf_dict['3'][2] = xx[i_3]
-
         #* U => local sonic position
         self.xf_dict['U'][1] = np.argmin(np.abs(X[iLE:]-xx[i_U])) + iLE
         self.xf_dict['U'][2] = xx[i_U]
->>>>>>> 28c278ad
 
         #* D => dent on the suction plateau
         # maximum (linear Mw - actual Mw) between L and 1
@@ -1014,7 +963,7 @@
         ### Get value of: N, Hi, Hc
         '''
         X   = self.x
-        xx  = self.normX
+        xx  = self.xx
         hu  = self.hu
         nn  = xx.shape[0]
         iLE = self.iLE
@@ -1233,13 +1182,7 @@
         ### CLU, CLL, CLw, Cdw, CLl, Cdl
         '''
         X  = self.x
-<<<<<<< HEAD
-        xx = self.normX
-        mu = self.mu
-        nn = xx.shape[0]
-=======
         Y  = self.y
->>>>>>> 28c278ad
         x1 = self.xf_dict['1'][2]
         n0 = len(X)
         
@@ -1616,7 +1559,7 @@
     v  = (x1-x0)/l0
     l2 = np.dot(v, x-x0)
     t  = l2/l1
-    s  = np.sqrt(l1**2 - l2**2 + 1E-9)
+    s  = np.sqrt(l1**2 - l2**2)
 
     return s, t
 
