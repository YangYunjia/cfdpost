

from cfdpost.cfdresult import cfl3d
import numpy as np
import math
import copy

from matplotlib import pyplot as plt
from matplotlib import colormaps as cm
from matplotlib.figure import Figure
from matplotlib.axes import Axes


_rot_metrix = np.array([[[1.0,0], [0,1.0]], [[0,-1.0], [1.0,0]]])
DEGREE = 180 / math.pi

#* function to rotate x-y to aoa

def _aoa_rot(aoa: float):
    '''
    aoa is in size (B, )
    
    '''
    aoa = aoa * math.pi / 180
    return np.array([math.cos(aoa), -math.sin(aoa)])

def _xy_2_cl(dfp: np.ndarray, aoa: float):
    '''
    transfer fx, fy to CD, CL

    param:
    dfp:    (Fx, Fy), np.ndarray with size (2,)
    aoa:    angle of attack, float

    return:
    ===
    np.ndarray: (CD, CL)
    '''
    # print(dfp.size(), _rot_metrix.size(), _aoa_rot(aoa).size())
    return np.einsum('p,prs,s->r', dfp, _rot_metrix, _aoa_rot(aoa))


#* function to extract pressure force from 1-d pressure profile
<<<<<<< HEAD
=======

def get_dxyforce_1d(geom: np.ndarray, cp: np.ndarray, cf: np.ndarray=None):
    '''
    integrate the force on each surface grid cell

    ### retrun
    np.ndarray (N-1, 2) 
        (dFx, dFy)
    
    '''

    dfp_n  = (0.5 * (cp[1:] + cp[:-1])).reshape((1, -1))
    if cf is None:
        dfv_t  = np.zeros_like(dfp_n)
    else:
        dfv_t = (0.5 * (cf[1:] + cf[:-1])).reshape((1, -1))

    dr     = (geom[1:] - geom[:-1])

    return np.einsum('lj,lpk,jk->jp', np.concatenate((dfv_t, -dfp_n), axis=0), _rot_metrix, dr)


>>>>>>> 97519548
def get_xyforce_1d(geom: np.ndarray, cp: np.ndarray, cf: np.ndarray=None):
    '''
    integrate the force on x and y direction

    param:
    ===
    `geom`:    The geometry (x, y), shape: (2, N)
    
    `profile`: The pressure profile, shape: (N, ); should be non_dimensional pressure profile by freestream condtion

        Cp = (p - p_inf) / 0.5 * rho * U^2
        Cf = tau / 0.5 * rho * U^2

    return:
    ===
    np.ndarray: (Fx, Fy)
    '''
<<<<<<< HEAD

    dfp_n  = (0.5 * (cp[1:] + cp[:-1])).reshape((1, -1))
    if cf is None:
        dfv_t  = np.zeros_like(dfp_n)
    else:
        dfv_t = (0.5 * (cf[1:] + cf[:-1])).reshape((1, -1))

    dr     = (geom[1:] - geom[:-1])
=======
>>>>>>> 97519548

    dr_tail = geom[0] - geom[-1]
    dfp_n_tail = np.array([0., -0.5 * (cp[0] + cp[-1])])
    
<<<<<<< HEAD
    return np.einsum('lj,lpk,jk->p', np.concatenate((dfv_t, -dfp_n), axis=0), _rot_metrix, dr) + np.einsum('l,lpk,k', dfp_n_tail, _rot_metrix, dr_tail)

=======
    return np.sum(get_dxyforce_1d(geom, cp, cf), axis=0) + np.einsum('l,lpk,k', dfp_n_tail, _rot_metrix, dr_tail)

def get_moment_1d(geom: np.ndarray, cp: np.ndarray, cf: np.ndarray=None, ref_point: np.ndarray=np.array([0.25, 0])):

    dxyforce = get_dxyforce_1d(geom, cp, cf)
    r = 0.5 * (geom[:-1] + geom[1:])
    return np.sum(dxyforce[:, 1] * (r[:, 0] - ref_point[0]) - dxyforce[:, 0] * (r[:, 1] - ref_point[1]))

>>>>>>> 97519548
def get_force_1d(geom: np.ndarray, aoa: float, cp: np.ndarray, cf: np.ndarray=None):
    '''
    integrate the lift and drag

    param:
    ===
    `geom`:    The geometry (x, y), shape: (2, N)
    
    `profile`: The pressure profile, shape: (N, ); should be non_dimensional pressure profile by freestream condtion

        Cp = (p - p_inf) / 0.5 * rho * U^2
    
    `aoa`:  angle of attack

    return:
    ===
    np.ndarray: (CD, CL)
    '''
    dfp = get_xyforce_1d(geom, cp, cf)
    return _xy_2_cl(dfp, aoa)

#* auxilary functions
def _swept_angle(chord, sa0, ar, tr):
    return math.atan(math.tan(sa0 / DEGREE) + chord * 4 * (tr - 1) / (ar * (1 + tr))) * DEGREE



class Wing():
    '''
    must geometry:
        - "swept_angle"   (leading edge)
        - "dihedral_angle"
        - "aspect_ratio"
        - "tapper_ratio"
        - "tip_twist_angle" (deg.)
        - "tip2root_thickness_ratio"
        - "ref_area"
    
    variables:
        ```text
        X, Y, Z, U_X, U_Y, U_Z, P, T, M, CP, MUT, DIS, CH, YPLUS, CF_X, CF_Y, CF_Z, (CF_TAU, CF_NOR)
        0  1  2    3    4    5  6  7  8   9   10   11  12     13    14    15    16  (    17      18)
        ```
    '''
    _format_geometry_indexs = ['id', 'AoA', 'Mach', 'swept_angle', 'dihedral_angle', 'aspect_ratio', 'tapper_ratio',  
                'tip_twist_angle', 'tip2root_thickness_ratio', 'ref_area']
<<<<<<< HEAD
    _format_geometry_indexs_short = ['AoA', 'Mach', 'swept_angle', 'dihedral_angle', 'aspect_ratio', 'tapper_ratio',  
                'tip_twist_angle', 'tip2root_thickness_ratio']
=======
>>>>>>> 97519548
    
    def __init__(self, geometry: np.ndarray or dict = None, aoa: float = None) -> None:

        self.g = {}
        
        if geometry is not None:
            if isinstance(geometry, dict):   self.read_geometry(geometry, aoa)
            elif isinstance(geometry, np.ndarray): self.read_formatted_geometry(geometry, aoa)

        self._init_blocks()
        self.var_list = []
        self.cl = np.zeros((2,))
        self.cl_curve = None

<<<<<<< HEAD


=======
>>>>>>> 97519548
    @property
    def leading_edge_index(self):
        return np.argmin(self.surface_blocks[0][0, :, 0])

    @property
    def cf_expanded(self):
        '''
        check whether the cf_normal and cf_tau is calculated and stored in surface_blocks[0][:, :, 17 and 18]
        '''
        return len(self.surface_blocks[0][0, 0]) > 17 and self.surface_blocks[0][:, :, 17].any() != 0.

    def read_geometry(self, geometry: dict, aoa: float = None):

        must_keys = ["swept_angle", "dihedral_angle", "aspect_ratio", "tapper_ratio", "tip_twist_angle", "tip2root_thickness_ratio"]

        if sum([kk not in geometry.keys() for kk in must_keys]) > 0:
            raise ValueError('geometry dictionary is missing keys')

        self.g = geometry
        if 'ref_area' not in self.g.keys():
            self.g['ref_area'] = 0.125 * self.g['aspect_ratio'] * (1 + self.g['tapper_ratio'])**2
        if 'half_span' not in self.g.keys():
            self.g['half_span'] = (0.5 * self.g['aspect_ratio'] * self.g['ref_area'])**0.5
        
        if 'aoa' in self.g.keys(): self.aoa = self.g['aoa']
        elif 'AoA' in self.g.keys(): self.aoa = self.g['AoA']
        else:
            self.aoa = aoa

    def thin_wing(self):

        k = 20
        c_alpha = 2 * math.pi

        thetas = (np.arange(k / 2) + 1) / k * np.pi

        mus = (1 - (1 - self.g['tapper_ratio']) * np.cos(thetas)) * c_alpha / (8 * self.g['half_span'])
        a1 = np.array([(nn * mus + np.sin(thetas)) * np.sin(nn * thetas) for nn in range(1, k, 2)])
        b1 = mus * np.sin(thetas)
        xx = np.linalg.solve(a1.transpose(), b1)

        return xx

    def downwash_angle(self, etas, xx):
        
        k = 20

        thetas = np.arccos(np.minimum(etas, 1.0 - 1e-5))
        dacoef = [np.sum(np.arange(1, k, 2) * xx * np.sin(np.arange(1, k, 2) * theta) / np.sin(theta)) / np.pi for theta in thetas]
        return np.array(dacoef)

    def _init_blocks(self):
        self.surface_blocks = []
        # self.tail_blocks = []
        # self.tip_blocks = []

    def read_prt(self, path, mode='surf'):
        '''

        
        ```text
        LE1
        -----
             -------   LE2
                     ---|
        --------        |
        TE1      -------|
                       TE2

        y
        .--> z
        |
        x
        ```

        `self.surface_blocks`:  `list of np.ndarray`
            the dims of `ndarray`: (i_sec (y) x i_foil (xz) x i_variable(17 or 19))
                
                
        variables:
        ```text
        X, Y, Z, U_X, U_Y, U_Z, P, T, M, CP, MUT, DIS, CH, YPLUS, CF_X, CF_Y, CF_Z, (CF_TAU, CF_NOR)
        0  1  2    3    4    5  6  7  8   9   10   11  12     13    14    15    16  (    17      18)
        ```
<<<<<<< HEAD
        '''

        #! this part is not unversial, only for simple wing grid
        self._init_blocks()
        if mode == 'surf':
            xy, qq = cfl3d.readsurf2d(path)
            blocks = [np.concatenate((xy[i], qq[i]), axis=3) for i in range(len(xy))]
        else:
            block_p, block_v = cfl3d.readprt(path)
            blocks = [np.concatenate((block_p[i], block_v[i]), axis=3) for i in range(len(block_p))]

        n_sec = int(len(blocks) / 2)

        _surface_blocks = []

        for i_sec in range(n_sec):
            _surface_blocks.append(blocks[2 * i_sec][int(i_sec > 0):, :, 0])
            # self.tail_blocks.append(blocks[i_sec+1])
            # self.tip_blocks.append(blocks[i_sec+2])
        self.surface_blocks.append(np.concatenate(_surface_blocks))
        # sectional_1 = self.surface_blocks[0][0, :]
        # sectional_2 = self.surface_blocks[-1][-1, :]

        # print(self.surface_blocks[0].shape)

    def read_formatted_surface(self, geometry: np.ndarray, data: np.ndarray, isnormed: bool = False):
        '''
        read np.ndarray data to the wing

        ### paras:
        - `geometry`:   (N_V, N_Z, N_FOIL) N_V should = 3 (x: streamwise, y, z: spanwise)
        - `data`:   (N_V, N_Z, N_FOIL) 
            - N_V = 1:  only Cp include, will be set to V9
            - N_V = 2:  cp and cftau, will be set to V9 & V17
            - N_V = 3:  cp, cftau, cfz, will be set to V9, V17, V16 (in old version, V9, V15, V17)
        - `isnormed`:   if `True`, cftau & cfz will be divided by 200, 250, respectively
=======
        '''

        #! this part is not unversial, only for simple wing grid
        self._init_blocks()
        if mode == 'surf':
            xy, qq = cfl3d.readsurf2d(path)
            blocks = [np.concatenate((xy[i], qq[i]), axis=3) for i in range(len(xy))]
        else:
            block_p, block_v = cfl3d.readprt(path)
            blocks = [np.concatenate((block_p[i], block_v[i]), axis=3) for i in range(len(block_p))]

        n_sec = int(len(blocks) / 2)

        _surface_blocks = []

        for i_sec in range(n_sec):
            _surface_blocks.append(blocks[2 * i_sec][int(i_sec > 0):, :, 0])
            # self.tail_blocks.append(blocks[i_sec+1])
            # self.tip_blocks.append(blocks[i_sec+2])
        self.surface_blocks.append(np.concatenate(_surface_blocks))
        # sectional_1 = self.surface_blocks[0][0, :]
        # sectional_2 = self.surface_blocks[-1][-1, :]

        # print(self.surface_blocks[0].shape)

    def read_formatted_surface(self, geometry: np.ndarray, data: np.ndarray, isnormed: bool = False):
        '''
        read np.ndarray data to the wing

        ### paras:
        - `geometry`:   (N_V, N_Z, N_FOIL) N_V should = 3 (x: streamwise, y, z: spanwise)
        - `data`:   (N_V, N_Z, N_FOIL) 
            - N_V = 1:  only Cp include, will be set to V9
            - N_V = 2:  cp and cftau, will be set to V9 & V17
            - N_V = 3:  cp, cftau, cfz, will be set to V9, V17, V16 (in old version, V9, V15, V17)
        - `isnormed`:   if `True`, cftau & cfz will be divided by 200, 250, respectively
        
        '''
        self._init_blocks()
        new_block = np.zeros((geometry.shape[1], geometry.shape[2], 19))
        new_block[:, :, 0:3]    = geometry.transpose((1, 2, 0))
        if data.shape[0] == 1:
            new_block[:, :, 9]      = data[0]
        elif data.shape[0] == 2:
            new_block[:, :, 9]      = data[0]
            new_block[:, :, 17]     = data[1] / (1, 200)[isnormed] # cftau
        elif data.shape[0] == 3:
            new_block[:, :, 9]      = data[0]
            new_block[:, :, 16]     = data[2] / (1, 250)[isnormed] # cfz
            new_block[:, :, 17]     = data[1] / (1, 200)[isnormed] # cftau
        self.surface_blocks.append(new_block)

    def read_formatted_geometry(self, geometry: np.ndarray, aoa: float = None):
        '''
        indexs:
        'id', 'AoA', 'Mach', 'swept_angle', 'dihedral_angle', 'aspect_ratio', 'tapper_ratio',  
                'tip_twist_angle', 'tipgj2root_thickness_ratio', 'ref_area'
        '''
        
        wing_param = {}
        for idx, key in enumerate(self.__class__._format_geometry_indexs):
            wing_param[key] = float(geometry[idx])

        if len(geometry) > 10:
            wing_param['root_thickness'] = geometry[10]
            wing_param['cstu'] = geometry[11:21]
            wing_param['cstl'] = geometry[21:31]
        
        self.read_geometry(wing_param, aoa)

    def _get_normal_cf(self):
        '''
        calculate the cf_normal and cf_tangent

        ### self params:
        - `self.surface_block[0]` should be filled with i_var = 0, 1 (x, y) and 14, 15 (cfx, cfy)

        Remark: Mar 28, 2024  Correction: spanwise should be z-direction, not y-direction
        - resulting all data (kink 80, kink 160, data 1~3 to be wrong) [marked as 'old']

        ### return
        - `cf_tg`, `cf_nm` (`np.ndarray` with size n_sec x n_foil)

        '''
        blk = self.surface_blocks[0]

        if self.cf_expanded:
            print('cf_tau and cf_normal is already calculated')
            return

        xz = np.take(blk, [0, 1], axis=2)
        tangens = np.zeros_like(xz)
        tangens[:, 1:-1] = xz[:, 2:] - xz[:, :-2]
        tangens[:, 0]    = xz[:, 1]  - xz[:, 0]
        tangens[:, -1]   = xz[:, -1] - xz[:, -2]
        tangens = tangens / ((np.sum(tangens**2, axis=2, keepdims=True))**0.5 + 1e-20)
        normals = np.zeros_like(tangens)
        normals[:, :, 0] = -tangens[:, :, 1]
        normals[:, :, 1] = tangens[:, :, 0]
        cfxz = np.take(blk, [14, 15], axis=2)
        cftg = np.einsum('ijk,ijk->ij', tangens, cfxz)
        cfnm = np.einsum('ijk,ijk->ij', normals, cfxz)

        self.surface_blocks[0] = np.dstack((blk, cftg, cfnm))
        # print(cftg[:, 0], self.surface_blocks[0][:, 0, -2])
        # return cftg, cfnm

    @property
    def cf_normal(self):
        if not self.cf_expanded:
            self._get_normal_cf()
        return self.surface_blocks[0][:, :, 17]
        
    def get_formatted_surface(self):
        '''
        get formatted surface data for model training

        ### return

        np.ndarray with size n_sec x n_foil x n_variable (6)
        
        variables:
        ```text
        X, Y, Z, CP, CF_TAU, CF_Z
        0  1  2   3       4     5
        ```
        remark: the order is changed on Mar 28, 2024 (bet. Cftau & cfz)
        '''
        if not self.cf_expanded:
            self._get_normal_cf()

        blk = self.surface_blocks[0]
        data = np.take(blk, [0, 1, 2, 9, 17, 16], axis=2)
        return data

    def check(self):
        import copy
        data = self.get_formatted_surface()

        ld = self.leading_edge_index
        leads = copy.deepcopy(data[:, ld, :2])
        tails = 0.5 * (data[:, 0, :2] + data[:, -1, :2])
        chords = np.linalg.norm(tails - leads, axis=1)
        alphas = np.arctan2((tails - leads)[:, 1], (tails - leads)[:, 0]) / np.pi * 180

        data1 = np.zeros((*data.shape[:2], 2))
        for i in range(data.shape[0]):
            for j in range(data.shape[1]):
                data1[i, j] = _xy_2_cl(data[i, j, :2]-leads[i], alphas[i])
            data1[i] /= chords[i]
            if i == 80:
                plt.plot(data[i, :, 0], data[i, :, 1])
                plt.plot(data1[i, :, 0], data1[i, :, 1])
                plt.savefig('123.png')
    
    def section_surface_distribution(self, y=None, eta=None, norm=False):

        return interpolate_section(self.surface_blocks[0], y=y, eta=eta, norm=norm)
        
    def lift_distribution(self, vis: bool = True):
        blk = self.surface_blocks[0]
        y = blk[:, 0, 2]
        cl = np.zeros((blk.shape[0]))
        cd = np.zeros((blk.shape[0]))
        cmz = np.zeros((blk.shape[0]))

        self.cl = np.zeros((3,))

        if vis:
            cftg = self.cf_normal
        else:
            cftg = np.zeros_like(blk[:, :, 0])

        for i in range(blk.shape[0]-1):
            cd[i], cl[i] = get_force_1d(blk[i, :, 0:2], self.aoa, blk[i, :, 9], cftg[i])
            cmz[i] = get_moment_1d(blk[i, :, 0:2], blk[i, :, 9], cftg[i])
            self.cl += np.array([cl[i], cd[i], cmz[i]]) * (y[i+1] - y[i]) * 0.5 / self.g['ref_area']
            if i > 0: 
                self.cl += np.array([cl[i], cd[i], cmz[i]]) * (y[i] - y[i-1]) * 0.5 / self.g['ref_area']

        self.cl_curve = (y, cl, cd, cmz)
        return y, cl, cd, cmz
    
    def sectional_lift_distribution(self):

        if self.cl_curve is None:
            self.lift_distribution()
        
        y, cl, cd, cmz = copy.deepcopy(self.cl_curve)
        for i in range(len(y)):
            cl[i] /= self.sectional_chord(y[i])
            cd[i] /= self.sectional_chord(y[i])
            cmz[i] /= self.sectional_chord(y[i])

        return y, cl, cd, cmz
    
    def sectional_chord_eta(self, eta: float or np.ndarray):
        return 1 - (1 - self.g['tapper_ratio']) * eta

    def sectional_chord(self, y: float or np.ndarray):
        return self.sectional_chord_eta(y / self.g['half_span'])
    
    def section_lift_coefficient(self, y):

        if self.cl_curve is None:
            self.lift_distribution()
        
        ys, clss, _, _ = self.cl_curve
        for i in range(len(ys) - 1):
            if ys[i] < y and ys[i+1] > y:
                section_cl = clss[i] + (clss[i+1] - clss[i]) * (y - ys[i]) / (ys[i+1] - ys[i])
                break
        else:
            raise ValueError('y position not on wing surface')
        
        return section_cl

    def sectional_lift_coefficient(self, y):
        
        return self.section_lift_coefficient(y) / self.sectional_chord(y)

    def swept_angle(self, chord=0.25):
        '''
        The swept angle according to chord section `chord`
        
        return in degree

        '''
        if chord < 0.0  or chord > 1.0:
            raise ValueError('swept baseline should be between 0 and 1, current %.2f' % chord)

        sa0 = self.g['swept_angle']
        if chord == 0:  return sa0

        tr  = self.g['tapper_ratio']
        ar  = self.g['aspect_ratio']

        return _swept_angle(chord, sa0, ar, tr)
    
    #* =============================
    # below are functions for plot a wing
    def plot_wing(self, contour=4):
        ax = plt.figure().add_subplot(projection='3d')
>>>>>>> 97519548
        
        '''
        self._init_blocks()
        new_block = np.zeros((geometry.shape[1], geometry.shape[2], 19))
        new_block[:, :, 0:3]    = geometry.transpose((1, 2, 0))
        if data.shape[0] == 1:
            new_block[:, :, 9]      = data[0]
        elif data.shape[0] == 2:
            new_block[:, :, 9]      = data[0]
            new_block[:, :, 17]     = data[1] / (1, 200)[isnormed] # cftau
        elif data.shape[0] == 3:
            new_block[:, :, 9]      = data[0]
            new_block[:, :, 16]     = data[2] / (1, 250)[isnormed] # cfz
            new_block[:, :, 17]     = data[1] / (1, 200)[isnormed] # cftau
        self.surface_blocks.append(new_block)

    def read_formatted_geometry(self, geometry: np.ndarray, aoa: float = None):
        '''
        indexs:
        'id', 'AoA', 'Mach', 'swept_angle', 'dihedral_angle', 'aspect_ratio', 'tapper_ratio',  
                'tip_twist_angle', 'tipgj2root_thickness_ratio', 'ref_area'
        '''
        
        wing_param = {}
        if len(geometry) == 8:
            index_keys = self.__class__._format_geometry_indexs_short
        else:
            index_keys = self.__class__._format_geometry_indexs
            
        for idx, key in enumerate(index_keys):
            wing_param[key] = float(geometry[idx])
        
        self.read_geometry(wing_param, aoa)

    def _get_normal_cf(self):
        '''
        calculate the cf_normal and cf_tangent

        ### self params:
        - `self.surface_block[0]` should be filled with i_var = 0, 1 (x, y) and 14, 15 (cfx, cfy)

        Remark: Mar 28, 2024  Correction: spanwise should be z-direction, not y-direction
        - resulting all data (kink 80, kink 160, data 1~3 to be wrong) [marked as 'old']

        ### return
        - `cf_tg`, `cf_nm` (`np.ndarray` with size n_sec x n_foil)

        '''
        blk = self.surface_blocks[0]

        if self.cf_expanded:
            print('cf_tau and cf_normal is already calculated')
            return

        xz = np.take(blk, [0, 1], axis=2)
        tangens = np.zeros_like(xz)
        tangens[:, 1:-1] = xz[:, 2:] - xz[:, :-2]
        tangens[:, 0]    = xz[:, 1]  - xz[:, 0]
        tangens[:, -1]   = xz[:, -1] - xz[:, -2]
        tangens = tangens / ((np.sum(tangens**2, axis=2, keepdims=True))**0.5 + 1e-20)
        normals = np.zeros_like(tangens)
        normals[:, :, 0] = -tangens[:, :, 1]
        normals[:, :, 1] = tangens[:, :, 0]
        cfxz = np.take(blk, [14, 15], axis=2)
        cftg = np.einsum('ijk,ijk->ij', tangens, cfxz)
        cfnm = np.einsum('ijk,ijk->ij', normals, cfxz)

        self.surface_blocks[0] = np.dstack((blk, cftg, cfnm))
        # print(cftg[:, 0], self.surface_blocks[0][:, 0, -2])
        # return cftg, cfnm

    @property
    def cf_normal(self):
        if not self.cf_expanded:
            self._get_normal_cf()
        return self.surface_blocks[0][:, :, 17]
        
    def get_formatted_surface(self):
        '''
        get formatted surface data for model training

        ### return

        np.ndarray with size n_sec x n_foil x n_variable (6)
        
        variables:
        ```text
        X, Y, Z, CP, CF_TAU, CF_Z
        0  1  2   3       4     5
        ```
        remark: the order is changed on Mar 28, 2024 (bet. Cftau & cfz)
        '''
        if not self.cf_expanded:
            self._get_normal_cf()

<<<<<<< HEAD
        blk = self.surface_blocks[0]
        data = np.take(blk, [0, 1, 2, 9, 17, 16], axis=2)
        return data

    def section_surface_distribution(self, y=None, eta=None, norm=False):

        return interpolate_section(self.surface_blocks[0], y=y, eta=eta, norm=norm)
        
    def lift_distribution(self, vis: bool = True):
        blk = self.surface_blocks[0]
        y = blk[:, 0, 2]
        cl = np.zeros((blk.shape[0]))
        cd = np.zeros((blk.shape[0]))

        self.cl = np.zeros((2,))

        if vis:
            cftg = self.cf_normal
        else:
            cftg = np.zeros_like(blk[:, :, 0])

        for i in range(blk.shape[0]-1):
            cd[i], cl[i] = get_force_1d(blk[i, :, 0:2], self.aoa, blk[i, :, 9], cftg[i])
            self.cl += np.array([cl[i], cd[i]]) * (y[i+1] - y[i]) * 0.5 / self.g['ref_area']
            if i > 0: 
                self.cl += np.array([cl[i], cd[i]]) * (y[i] - y[i-1]) * 0.5 / self.g['ref_area']
=======
    def plot_2d(self, contour_option, contour=4, vrange=(None, None), text: dict = {}, reverse_y=1,
                    etas : np.ndarray = np.linspace(0.1, 0.9, 5), write_to_file = None):
        
        blk = self.surface_blocks[0]
        surfaces = []
        for op in contour_option:
            if op in ['full']:  surfaces.append(blk)
            elif op in ['upper']:   surfaces.append(blk[:, self.leading_edge_index:])
        
        plot_2d_wing(surfaces[0], surfaces[1], contour, vrange, text, reverse_y, etas, write_to_file)

class KinkWing(Wing):
    
    _format_geometry_indexs = ['id', 'AoA', 'Mach', 'swept_angle', 'dihedral_angle', 'aspect_ratio', 'kink', 'tapper_ratio_in', 'tapper_ratio_ou', 
                'tip2root_thickness_ratio', 'tip_twist_in', 'tip_twist_ou', 'ref_area']

    def read_geometry(self, geometry: dict, aoa: float = None):
        must_keys = ["swept_angle", "dihedral_angle", "aspect_ratio", "kink", "tapper_ratio_in", "tapper_ratio_ou",
                     "tip_twist_in", "tip_twist_ou", "tip2root_thickness_ratio"]

        if sum([kk not in geometry.keys() for kk in must_keys]) > 0:
            raise ValueError('geometry dictionary is missing keys')

        self.g = geometry
        if 'half_span' not in self.g.keys():
            self.g['half_span'] = 1/4 * self.g['aspect_ratio'] * (self.g['kink'] * (1 + self.g['tapper_ratio_in']) 
                                                               + (1 - self.g['kink']) * self.g['tapper_ratio_in'] * (1 + self.g['tapper_ratio_ou']))
            self.g['ref_area'] = 4 * self.g['half_span']**2 / self.g['aspect_ratio']

            self.g['inner_span'] = self.g['kink'] * self.g['half_span']
            self.g['outer_span'] = (1 - self.g['kink']) * self.g['half_span']
>>>>>>> 97519548

        if 'aoa' in self.g.keys(): self.aoa = self.g['aoa']
        elif 'AoA' in self.g.keys(): self.aoa = self.g['AoA']
        else:
            self.aoa = aoa

    def sectional_chord_eta(self, eta: float or np.ndarray):
        etak = self.g['kink']
        if eta < etak:
            return 1 - (1 - self.g['tapper_ratio_in']) * eta / etak
        else:
            return self.g['tapper_ratio_in'] * (1 - (1 - self.g['tapper_ratio_ou']) * (eta - etak) / (1 - etak))

    def sectional_chord(self, y: float or np.ndarray):
        return self.sectional_chord_eta(y / self.g['half_span'])



def interpolate_section(surface, y=None, eta=None, norm=False):

    # blk = self.surface_blocks[0][:, :, 0]
    sectional = np.zeros((surface.shape[1], surface.shape[2]))

    if y is None:
        if eta is not None:
            y = eta * surface[-1, 0, 2]
        else:
            raise KeyError('at least y or eta should be assigned')

    for i in range(surface.shape[0] - 1):
        # print(blk[i, 0, 0, 0:3])
        if surface[i, 0, 2] <= y and surface[i+1, 0, 2] > y:
            print(i, y)
            sectional = surface[i, :] + (surface[i+1, :] - surface[i, :]) * (y - surface[i, 0, 2]) / (surface[i+1, 0, 2] - surface[i, 0, 2])
            break
    else:
        print('not found')

    if norm:
        xmin = np.min(sectional[:, 0])
        xmax = np.max(sectional[:, 0])
        sectional[:, 0] = (sectional[:, 0] - xmin) / (xmax - xmin)
        sectional[:, 1] = (sectional[:, 1] - xmin) / (xmax - xmin)

    return sectional

def plot_compare_2d_wing(wg1: Wing, wg2: Wing, contour=4, vrange=(None, None), reverse_y=1, 
                         etas: np.ndarray = np.linspace(0.1, 0.9, 5), write_to_file = None):

    surfaces = [ww.surface_blocks[0][:, ww.leading_edge_index:] for ww in [wg1, wg2]]
    profiles = [ww.surface_blocks[0] for ww in [wg1, wg2]]

    wg1.lift_distribution(vis=True)
    wg2.lift_distribution(vis=True)

    coefs = ['cl', 'cd', 'cmz']
    for i in range(len(coefs)):
        wg1.g['truth_' + coefs[i]] = wg1.cl[i]
        wg1.g['recons_' + coefs[i]] = wg2.cl[i]
        wg1.g['error(%)_' + coefs[i]] = (abs(wg2.cl - wg1.cl) / wg1.cl * 100)[i]

    plot_2d_wing(surfaces, profiles, contour, vrange, wg1.g, reverse_y, etas, write_to_file)

def plot_2d_wing_surface(ax: Axes, surface, contour=4, vrange=(None, None), text: dict = {},
                 etas: np.ndarray = np.linspace(0.1, 0.9, 5), xrange=(0, 5), yrange=(-3, 0), cmap='gist_rainbow', reverse_value=1):
    
    if isinstance(surface, np.ndarray):
        # print(np.max(pp), np.min(pp))
        cs = ax.contourf(surface[:, :, 2], -surface[:, :, 0], reverse_value * surface[:, :, contour], 200, cmap=cmap, vmin=vrange[0], vmax=vrange[1])
        xmax = surface[-1, -1, 2]
        ax.set_xlim(xrange)
    elif isinstance(surface, list) and len(surface) == 2:
        cs = ax.contourf(surface[0][:, :, 2], -surface[0][:, :, 0], surface[0][:, :, contour], 200, cmap=cmap, vmin=vrange[0], vmax=vrange[1])
        cs = ax.contourf(-surface[1][:, :, 2], -surface[1][:, :, 0], surface[1][:, :, contour], 200, cmap=cmap, vmin=vrange[0], vmax=vrange[1])
        xmax = surface[0][-1, -1, 2]
        ax.set_xlim(-5, 5)

    for eta in etas:
        plt.plot([eta*xmax, eta*xmax], [-3, 0], ls='--', c='k')

    ax.set_ylim(yrange)
    ax.set_aspect('equal')
    # cbr = fig.colorbar(cs, fraction=0.01, pad=0.01)
    
    text_x = 3.5
    text_y = -0.1
    for key in text.keys():
        if isinstance(text[key], float):
            ax.text(text_x, text_y, key + ':     %.4f' % text[key])
            text_y -= 0.1

<<<<<<< HEAD
        if self.cl_curve is None:
            self.lift_distribution()
        
        y, cl, cd = copy.deepcopy(self.cl_curve)
        for i in range(len(y)):
            cl[i] /= self.sectional_chord(y[i])
            cd[i] /= self.sectional_chord(y[i])
=======
    return ax, cs
>>>>>>> 97519548

def plot_2d_wing(surface, profile_surface=None, contour=4, vrange=(None, None), text: dict = {}, reverse_y=1,
                 etas: np.ndarray = np.linspace(0.1, 0.9, 5), write_to_file = None):
    '''
    plot the wing upper surface and several intersections of the wing

    ### param:

    - `surface`:    the
    
<<<<<<< HEAD
    def sectional_chord_eta(self, eta: float or np.ndarray):
        return 1 - (1 - self.g['tapper_ratio']) * eta

    def sectional_chord(self, y: float or np.ndarray):
        return self.sectional_chord_eta(y / self.g['half_span'])
    
    def section_lift_coefficient(self, y):

        if self.cl_curve is None:
            self.lift_distribution()
        
        ys, clss, _ = self.cl_curve
        for i in range(len(ys) - 1):
            if ys[i] < y and ys[i+1] > y:
                section_cl = clss[i] + (clss[i+1] - clss[i]) * (y - ys[i]) / (ys[i+1] - ys[i])
                break
        else:
            raise ValueError('y position not on wing surface')
        
        return section_cl

    def sectional_lift_coefficient(self, y):
        
        return self.section_lift_coefficient(y) / self.sectional_chord(y)

    def swept_angle(self, chord=0.25):
        '''
        The swept angle according to chord section `chord`
        
        return in degree

        '''
        if chord < 0.0  or chord > 1.0:
            raise ValueError('swept baseline should be between 0 and 1, current %.2f' % chord)

        sa0 = self.g['swept_angle']
        if chord == 0:  return sa0

        tr  = self.g['tapper_ratio']
        ar  = self.g['aspect_ratio']

        return _swept_angle(chord, sa0, ar, tr)
    
    #* =============================
    # below are functions for plot a wing
    def plot_wing(self, contour=4):
        ax = plt.figure().add_subplot(projection='3d')
        
        blk = self.surface_blocks[0]

        def color_map(data, c_map, alpha):
            dmin, dmax = np.nanmin(data), np.nanmax(data)
            _c_map = cm.get_cmap(c_map)
            _colors = _c_map((data - dmin) / (dmax - dmin))
            _colors[:, :, 3] = alpha
            return _colors

        colors = color_map(blk[:, :, 0, contour], 'gist_rainbow', alpha=0.2)

        ax.plot_surface(blk[:, :, 0, 0], blk[:, :, 0, 2], blk[:, :, 0, 1], facecolors=colors, edgecolor='none', rstride=1, cstride=3, shade=True)
        for i in range(0, 60, 10):
            ax.plot(blk[i, :, 0, 0], blk[i, :, 0, 2], -blk[i, :, 0, 9] / 5 + 0.3 + blk[i, 0, 0, 1], c='k')
        ax.set_xlabel('X')
        ax.set_ylabel('Y')
        ax.set_zlabel('Z')
        ax.view_init(elev=10, azim=110)
        plt.show()

    def plot_2d(self, contour_option, contour=4, vrange=(None, None), text: dict = {}, reverse_y=1,
                    etas : np.ndarray = np.linspace(0.1, 0.9, 5), write_to_file = None):
        
        blk = self.surface_blocks[0]
        surfaces = []
        for op in contour_option:
            if op in ['full']:  surfaces.append(blk)
            elif op in ['upper']:   surfaces.append(blk[:, self.leading_edge_index:])
        
        plot_2d_wing(surfaces[0], surfaces[1], contour, vrange, text, reverse_y, etas, write_to_file)


class KinkWing(Wing):
    
    _format_geometry_indexs = ['id', 'AoA', 'Mach', 'swept_angle', 'dihedral_angle', 'aspect_ratio', 'kink', 'tapper_ratio_in', 'tapper_ratio_ou', 
                'tip2root_thickness_ratio', 'tip_twist_in', 'tip_twist_ou', 'ref_area']

    def read_geometry(self, geometry: dict, aoa: float = None):
        must_keys = ["swept_angle", "dihedral_angle", "aspect_ratio", "kink", "tapper_ratio_in", "tapper_ratio_ou",
                     "tip_twist_in", "tip_twist_ou", "tip2root_thickness_ratio"]

        if sum([kk not in geometry.keys() for kk in must_keys]) > 0:
            raise ValueError('geometry dictionary is missing keys')

        self.g = geometry
        if 'half_span' not in self.g.keys():
            self.g['half_span'] = 1/4 * self.g['aspect_ratio'] * (self.g['kink'] * (1 + self.g['tapper_ratio_in']) 
                                                               + (1 - self.g['kink']) * self.g['tapper_ratio_in'] * (1 + self.g['tapper_ratio_ou']))
            self.g['ref_area'] = 4 * self.g['half_span']**2 / self.g['aspect_ratio']

            self.g['inner_span'] = self.g['kink'] * self.g['half_span']
            self.g['outer_span'] = (1 - self.g['kink']) * self.g['half_span']

        if 'aoa' in self.g.keys(): self.aoa = self.g['aoa']
        elif 'AoA' in self.g.keys(): self.aoa = self.g['AoA']
        else:
            self.aoa = aoa

    def sectional_chord_eta(self, eta: float or np.ndarray):
        etak = self.g['kink']
        if eta < etak:
            return 1 - (1 - self.g['tapper_ratio_in']) * eta / etak
        else:
            return self.g['tapper_ratio_in'] * (1 - (1 - self.g['tapper_ratio_ou']) * (eta - etak) / (1 - etak))

    def sectional_chord(self, y: float or np.ndarray):
        return self.sectional_chord_eta(y / self.g['half_span'])



def interpolate_section(surface, y=None, eta=None, norm=False):

    # blk = self.surface_blocks[0][:, :, 0]
    sectional = np.zeros((surface.shape[1], surface.shape[2]))

    if y is None:
        if eta is not None:
            y = eta * surface[-1, 0, 2]
        else:
            raise KeyError('at least y or eta should be assigned')

    for i in range(surface.shape[0] - 1):
        # print(blk[i, 0, 0, 0:3])
        if surface[i, 0, 2] <= y and surface[i+1, 0, 2] > y:
            print(i, y)
            sectional = surface[i, :] + (surface[i+1, :] - surface[i, :]) * (y - surface[i, 0, 2]) / (surface[i+1, 0, 2] - surface[i, 0, 2])
            break
    else:
        print('not found')

    if norm:
        xmin = np.min(sectional[:, 0])
        xmax = np.max(sectional[:, 0])
        sectional[:, 0] = (sectional[:, 0] - xmin) / (xmax - xmin)
        sectional[:, 1] = (sectional[:, 1] - xmin) / (xmax - xmin)

    return sectional

def plot_compare_2d_wing(wg1: Wing, wg2: Wing, contour=4, vrange=(None, None), reverse_y=1, 
                         etas: np.ndarray = np.linspace(0.1, 0.9, 5), write_to_file = None):

    surfaces = [ww.surface_blocks[0][:, ww.leading_edge_index:] for ww in [wg1, wg2]]
    profiles = [ww.surface_blocks[0] for ww in [wg1, wg2]]

    wg1.lift_distribution(vis=True)
    wg2.lift_distribution(vis=True)

    wg1.g['ground_truth_cl'], wg1.g['ground_truth_cd'] = wg1.cl
    wg1.g['reconstruct_cl'],  wg1.g['reconstruct_cd']  = wg2.cl
    wg1.g['error_cl_(%)'],  wg1.g['error_cd_(%)']  = abs(wg2.cl - wg1.cl) / wg1.cl * 100

    plot_2d_wing(surfaces, profiles, contour, vrange, wg1.g, reverse_y, etas, write_to_file)

def plot_2d_wing_surface(ax: Axes, surface, contour=4, vrange=(None, None), text: dict = {},
                 etas: np.ndarray = np.linspace(0.1, 0.9, 5), xrange=(0, 5), yrange=(-3, 0), cmap='gist_rainbow'):
    
    if isinstance(surface, np.ndarray):
        # print(np.max(pp), np.min(pp))
        cs = ax.contourf(-surface[:, :, 2], surface[:, :, 0], surface[:, :, contour], 200, cmap=cmap, vmin=vrange[0], vmax=vrange[1])
        xmax = surface[-1, -1, 2]
        ax.set_xlim(xrange)
    elif isinstance(surface, list) and len(surface) == 2:
        cs = ax.contourf(surface[0][:, :, 2], -surface[0][:, :, 0], surface[0][:, :, contour], 200, cmap=cmap, vmin=vrange[0], vmax=vrange[1])
        cs = ax.contourf(-surface[1][:, :, 2], -surface[1][:, :, 0], surface[1][:, :, contour], 200, cmap=cmap, vmin=vrange[0], vmax=vrange[1])
        xmax = surface[0][-1, -1, 2]
        ax.set_xlim(-5, 5)

    for eta in etas:
        plt.plot([eta*xmax, eta*xmax], [-3, 0], ls='--', c='k')

    ax.set_ylim(yrange)
    ax.set_aspect('equal')
    # cbr = fig.colorbar(cs, fraction=0.01, pad=0.01)
    
    text_x = 3.5
    text_y = -0.1
    for key in text.keys():
        if isinstance(text[key], float):
            ax.text(text_x, text_y, key + ':     %.4f' % text[key])
            text_y -= 0.1

    return ax, cs

def plot_2d_wing(surface, profile_surface=None, contour=4, vrange=(None, None), text: dict = {}, reverse_y=1,
                 etas: np.ndarray = np.linspace(0.1, 0.9, 5), write_to_file = None):
    '''
    plot the wing upper surface and several intersections of the wing

    ### param:

    - `surface`:    the
    
    '''
    from matplotlib.gridspec import GridSpec
    if profile_surface is None:
        profile_surface = surface

    fig = plt.figure(figsize=(14, 10))
    gs = GridSpec(2, 5, height_ratios=[3, 1])
    # print(blk.shape)
    # print(upper_surface.shape)
    ax = fig.add_subplot(gs[0, :])

    ax, cs = plot_2d_wing_surface(ax, surface, contour, vrange, text, etas)

    # plt.show()

    # plt.figure(figsize=(2, 10))
    colors = ['k', 'r', 'b']
    lss = ['-', '--', '-.']
    for i in range(5):
        if isinstance(profile_surface, np.ndarray):
            profile_surface = [profile_surface]
        ax = fig.add_subplot(gs[1, i])   
        for idx in range(len(profile_surface)):
            sec_p = interpolate_section(profile_surface[idx], eta=etas[i])
            ax.plot(sec_p[:, 0], reverse_y * sec_p[:, contour], c=colors[idx], ls=lss[idx])
    plt.tight_layout()
    if write_to_file is None:
        plt.show()
    else:
        plt.savefig(write_to_file)

def points2line(p1, p2):
    return ([p1[0], p2[0]], [p1[1], p2[1]])

def plot_top_view(ax: Axes, sa0, ar, tr):
    p1 = [0, 0]
    p2 = [0, 1]
    half_span = (0.5 * ar * 0.125 * ar * (1 + tr)**2)**0.5
    p3 = [-half_span, half_span * np.tan(sa0 / DEGREE)]
    p4 = [-half_span, half_span * np.tan(sa0 / DEGREE) + tr]

    plt.plot(*points2line(p1, p2), c='k', ls='-')
    plt.plot(*points2line(p1, p3), c='k', ls='-')
    plt.plot(*points2line(p3, p4), c='k', ls='-')
    plt.plot(*points2line(p2, p4), c='k', ls='-')

    ax.set_aspect('equal')

    return ax

def plot_top_view_kink(ax: Axes, sa0, etak, ar, trin, trout):

    p1 = [0, 0]
    p2 = [0, 1]
    half_span = 0.25 * ar * (etak * (1 + trin) + (1 - etak) * trin * (1 + trout))
    p3 = [-half_span*etak, half_span*etak * np.tan(sa0 / DEGREE)]
    p4 = [-half_span*etak, half_span*etak * np.tan(sa0 / DEGREE) + trin]
    p5 = [-half_span, half_span * np.tan(sa0 / DEGREE)]
    p6 = [-half_span, half_span * np.tan(sa0 / DEGREE) + trin * trout]

    plt.plot(*points2line(p1, p2), c='k', ls='-')
    plt.plot(*points2line(p1, p5), c='k', ls='-')
    plt.plot(*points2line(p3, p4), c='k', ls='--')
    plt.plot(*points2line(p2, p4), c='k', ls='-')
    plt.plot(*points2line(p5, p6), c='k', ls='-')
    plt.plot(*points2line(p4, p6), c='k', ls='-')

    ax.set_aspect('equal')

    return ax

if __name__ == '__main__':

    wing_param = {"swept_angle": 0.,
                  "dihedral_angle": 0., 
                  "aspect_ratio": 2 * np.pi, 
                  "tapper_ratio": 1., 
                  "tip_twist_angle": 0., 
                  "tip2root_thickness_ratio": 1.}
    
    wg = Wing(geometry=wing_param)

=======
    '''
    from matplotlib.gridspec import GridSpec
    if profile_surface is None:
        profile_surface = surface

    fig = plt.figure(figsize=(14, 10))
    gs = GridSpec(2, 5, height_ratios=[3, 1])
    # print(blk.shape)
    # print(upper_surface.shape)
    ax = fig.add_subplot(gs[0, :])

    ax, cs = plot_2d_wing_surface(ax, surface, contour, vrange, text, etas)

    # plt.show()

    # plt.figure(figsize=(2, 10))
    colors = ['k', 'r', 'b']
    lss = ['-', '--', '-.']
    for i in range(5):
        if isinstance(profile_surface, np.ndarray):
            profile_surface = [profile_surface]
        ax = fig.add_subplot(gs[1, i])   
        for idx in range(len(profile_surface)):
            sec_p = interpolate_section(profile_surface[idx], eta=etas[i])
            ax.plot(sec_p[:, 0], reverse_y * sec_p[:, contour], c=colors[idx], ls=lss[idx])
    plt.tight_layout()
    if write_to_file is None:
        plt.show()
    else:
        plt.savefig(write_to_file)

def points2line(p1, p2):
    return ([p1[0], p2[0]], [p1[1], p2[1]])

def plot_top_view(ax: Axes, sa0, ar, tr):
    p1 = [0, 0]
    p2 = [0, 1]
    half_span = (0.5 * ar * 0.125 * ar * (1 + tr)**2)**0.5
    p3 = [-half_span, half_span * np.tan(sa0 / DEGREE)]
    p4 = [-half_span, half_span * np.tan(sa0 / DEGREE) + tr]

    plt.plot(*points2line(p1, p2), c='k', ls='-')
    plt.plot(*points2line(p1, p3), c='k', ls='-')
    plt.plot(*points2line(p3, p4), c='k', ls='-')
    plt.plot(*points2line(p2, p4), c='k', ls='-')

    ax.set_aspect('equal')

    return ax

def plot_top_view_kink(ax: Axes, sa0, etak, ar, trin, trout):

    p1 = [0, 0]
    p2 = [0, 1]
    half_span = 0.25 * ar * (etak * (1 + trin) + (1 - etak) * trin * (1 + trout))
    p3 = [-half_span*etak, half_span*etak * np.tan(sa0 / DEGREE)]
    p4 = [-half_span*etak, half_span*etak * np.tan(sa0 / DEGREE) + trin]
    p5 = [-half_span, half_span * np.tan(sa0 / DEGREE)]
    p6 = [-half_span, half_span * np.tan(sa0 / DEGREE) + trin * trout]

    plt.plot(*points2line(p1, p2), c='k', ls='-')
    plt.plot(*points2line(p1, p5), c='k', ls='-')
    plt.plot(*points2line(p3, p4), c='k', ls='--')
    plt.plot(*points2line(p2, p4), c='k', ls='-')
    plt.plot(*points2line(p5, p6), c='k', ls='-')
    plt.plot(*points2line(p4, p6), c='k', ls='-')

    ax.set_aspect('equal')

    return ax

if __name__ == '__main__':

    wing_param = {"swept_angle": 0.,
                  "dihedral_angle": 0., 
                  "aspect_ratio": 2 * np.pi, 
                  "tapper_ratio": 1., 
                  "tip_twist_angle": 0., 
                  "tip2root_thickness_ratio": 1.}
    
    wg = Wing(geometry=wing_param)

>>>>>>> 97519548
    xx = wg.thin_wing()
    print(xx)
    dalpha = wg.downwash_angle(np.arange(0.1, 0.9, 0.1), xx)
    print(dalpha)<|MERGE_RESOLUTION|>--- conflicted
+++ resolved
@@ -41,8 +41,6 @@
 
 
 #* function to extract pressure force from 1-d pressure profile
-<<<<<<< HEAD
-=======
 
 def get_dxyforce_1d(geom: np.ndarray, cp: np.ndarray, cf: np.ndarray=None):
     '''
@@ -65,7 +63,6 @@
     return np.einsum('lj,lpk,jk->jp', np.concatenate((dfv_t, -dfp_n), axis=0), _rot_metrix, dr)
 
 
->>>>>>> 97519548
 def get_xyforce_1d(geom: np.ndarray, cp: np.ndarray, cf: np.ndarray=None):
     '''
     integrate the force on x and y direction
@@ -83,25 +80,10 @@
     ===
     np.ndarray: (Fx, Fy)
     '''
-<<<<<<< HEAD
-
-    dfp_n  = (0.5 * (cp[1:] + cp[:-1])).reshape((1, -1))
-    if cf is None:
-        dfv_t  = np.zeros_like(dfp_n)
-    else:
-        dfv_t = (0.5 * (cf[1:] + cf[:-1])).reshape((1, -1))
-
-    dr     = (geom[1:] - geom[:-1])
-=======
->>>>>>> 97519548
 
     dr_tail = geom[0] - geom[-1]
     dfp_n_tail = np.array([0., -0.5 * (cp[0] + cp[-1])])
     
-<<<<<<< HEAD
-    return np.einsum('lj,lpk,jk->p', np.concatenate((dfv_t, -dfp_n), axis=0), _rot_metrix, dr) + np.einsum('l,lpk,k', dfp_n_tail, _rot_metrix, dr_tail)
-
-=======
     return np.sum(get_dxyforce_1d(geom, cp, cf), axis=0) + np.einsum('l,lpk,k', dfp_n_tail, _rot_metrix, dr_tail)
 
 def get_moment_1d(geom: np.ndarray, cp: np.ndarray, cf: np.ndarray=None, ref_point: np.ndarray=np.array([0.25, 0])):
@@ -110,7 +92,6 @@
     r = 0.5 * (geom[:-1] + geom[1:])
     return np.sum(dxyforce[:, 1] * (r[:, 0] - ref_point[0]) - dxyforce[:, 0] * (r[:, 1] - ref_point[1]))
 
->>>>>>> 97519548
 def get_force_1d(geom: np.ndarray, aoa: float, cp: np.ndarray, cf: np.ndarray=None):
     '''
     integrate the lift and drag
@@ -157,11 +138,8 @@
     '''
     _format_geometry_indexs = ['id', 'AoA', 'Mach', 'swept_angle', 'dihedral_angle', 'aspect_ratio', 'tapper_ratio',  
                 'tip_twist_angle', 'tip2root_thickness_ratio', 'ref_area']
-<<<<<<< HEAD
     _format_geometry_indexs_short = ['AoA', 'Mach', 'swept_angle', 'dihedral_angle', 'aspect_ratio', 'tapper_ratio',  
                 'tip_twist_angle', 'tip2root_thickness_ratio']
-=======
->>>>>>> 97519548
     
     def __init__(self, geometry: np.ndarray or dict = None, aoa: float = None) -> None:
 
@@ -176,11 +154,6 @@
         self.cl = np.zeros((2,))
         self.cl_curve = None
 
-<<<<<<< HEAD
-
-
-=======
->>>>>>> 97519548
     @property
     def leading_edge_index(self):
         return np.argmin(self.surface_blocks[0][0, :, 0])
@@ -265,44 +238,6 @@
         X, Y, Z, U_X, U_Y, U_Z, P, T, M, CP, MUT, DIS, CH, YPLUS, CF_X, CF_Y, CF_Z, (CF_TAU, CF_NOR)
         0  1  2    3    4    5  6  7  8   9   10   11  12     13    14    15    16  (    17      18)
         ```
-<<<<<<< HEAD
-        '''
-
-        #! this part is not unversial, only for simple wing grid
-        self._init_blocks()
-        if mode == 'surf':
-            xy, qq = cfl3d.readsurf2d(path)
-            blocks = [np.concatenate((xy[i], qq[i]), axis=3) for i in range(len(xy))]
-        else:
-            block_p, block_v = cfl3d.readprt(path)
-            blocks = [np.concatenate((block_p[i], block_v[i]), axis=3) for i in range(len(block_p))]
-
-        n_sec = int(len(blocks) / 2)
-
-        _surface_blocks = []
-
-        for i_sec in range(n_sec):
-            _surface_blocks.append(blocks[2 * i_sec][int(i_sec > 0):, :, 0])
-            # self.tail_blocks.append(blocks[i_sec+1])
-            # self.tip_blocks.append(blocks[i_sec+2])
-        self.surface_blocks.append(np.concatenate(_surface_blocks))
-        # sectional_1 = self.surface_blocks[0][0, :]
-        # sectional_2 = self.surface_blocks[-1][-1, :]
-
-        # print(self.surface_blocks[0].shape)
-
-    def read_formatted_surface(self, geometry: np.ndarray, data: np.ndarray, isnormed: bool = False):
-        '''
-        read np.ndarray data to the wing
-
-        ### paras:
-        - `geometry`:   (N_V, N_Z, N_FOIL) N_V should = 3 (x: streamwise, y, z: spanwise)
-        - `data`:   (N_V, N_Z, N_FOIL) 
-            - N_V = 1:  only Cp include, will be set to V9
-            - N_V = 2:  cp and cftau, will be set to V9 & V17
-            - N_V = 3:  cp, cftau, cfz, will be set to V9, V17, V16 (in old version, V9, V15, V17)
-        - `isnormed`:   if `True`, cftau & cfz will be divided by 200, 250, respectively
-=======
         '''
 
         #! this part is not unversial, only for simple wing grid
@@ -546,130 +481,27 @@
     # below are functions for plot a wing
     def plot_wing(self, contour=4):
         ax = plt.figure().add_subplot(projection='3d')
->>>>>>> 97519548
-        
-        '''
-        self._init_blocks()
-        new_block = np.zeros((geometry.shape[1], geometry.shape[2], 19))
-        new_block[:, :, 0:3]    = geometry.transpose((1, 2, 0))
-        if data.shape[0] == 1:
-            new_block[:, :, 9]      = data[0]
-        elif data.shape[0] == 2:
-            new_block[:, :, 9]      = data[0]
-            new_block[:, :, 17]     = data[1] / (1, 200)[isnormed] # cftau
-        elif data.shape[0] == 3:
-            new_block[:, :, 9]      = data[0]
-            new_block[:, :, 16]     = data[2] / (1, 250)[isnormed] # cfz
-            new_block[:, :, 17]     = data[1] / (1, 200)[isnormed] # cftau
-        self.surface_blocks.append(new_block)
-
-    def read_formatted_geometry(self, geometry: np.ndarray, aoa: float = None):
-        '''
-        indexs:
-        'id', 'AoA', 'Mach', 'swept_angle', 'dihedral_angle', 'aspect_ratio', 'tapper_ratio',  
-                'tip_twist_angle', 'tipgj2root_thickness_ratio', 'ref_area'
-        '''
-        
-        wing_param = {}
-        if len(geometry) == 8:
-            index_keys = self.__class__._format_geometry_indexs_short
-        else:
-            index_keys = self.__class__._format_geometry_indexs
-            
-        for idx, key in enumerate(index_keys):
-            wing_param[key] = float(geometry[idx])
-        
-        self.read_geometry(wing_param, aoa)
-
-    def _get_normal_cf(self):
-        '''
-        calculate the cf_normal and cf_tangent
-
-        ### self params:
-        - `self.surface_block[0]` should be filled with i_var = 0, 1 (x, y) and 14, 15 (cfx, cfy)
-
-        Remark: Mar 28, 2024  Correction: spanwise should be z-direction, not y-direction
-        - resulting all data (kink 80, kink 160, data 1~3 to be wrong) [marked as 'old']
-
-        ### return
-        - `cf_tg`, `cf_nm` (`np.ndarray` with size n_sec x n_foil)
-
-        '''
+        
         blk = self.surface_blocks[0]
 
-        if self.cf_expanded:
-            print('cf_tau and cf_normal is already calculated')
-            return
-
-        xz = np.take(blk, [0, 1], axis=2)
-        tangens = np.zeros_like(xz)
-        tangens[:, 1:-1] = xz[:, 2:] - xz[:, :-2]
-        tangens[:, 0]    = xz[:, 1]  - xz[:, 0]
-        tangens[:, -1]   = xz[:, -1] - xz[:, -2]
-        tangens = tangens / ((np.sum(tangens**2, axis=2, keepdims=True))**0.5 + 1e-20)
-        normals = np.zeros_like(tangens)
-        normals[:, :, 0] = -tangens[:, :, 1]
-        normals[:, :, 1] = tangens[:, :, 0]
-        cfxz = np.take(blk, [14, 15], axis=2)
-        cftg = np.einsum('ijk,ijk->ij', tangens, cfxz)
-        cfnm = np.einsum('ijk,ijk->ij', normals, cfxz)
-
-        self.surface_blocks[0] = np.dstack((blk, cftg, cfnm))
-        # print(cftg[:, 0], self.surface_blocks[0][:, 0, -2])
-        # return cftg, cfnm
-
-    @property
-    def cf_normal(self):
-        if not self.cf_expanded:
-            self._get_normal_cf()
-        return self.surface_blocks[0][:, :, 17]
-        
-    def get_formatted_surface(self):
-        '''
-        get formatted surface data for model training
-
-        ### return
-
-        np.ndarray with size n_sec x n_foil x n_variable (6)
-        
-        variables:
-        ```text
-        X, Y, Z, CP, CF_TAU, CF_Z
-        0  1  2   3       4     5
-        ```
-        remark: the order is changed on Mar 28, 2024 (bet. Cftau & cfz)
-        '''
-        if not self.cf_expanded:
-            self._get_normal_cf()
-
-<<<<<<< HEAD
-        blk = self.surface_blocks[0]
-        data = np.take(blk, [0, 1, 2, 9, 17, 16], axis=2)
-        return data
-
-    def section_surface_distribution(self, y=None, eta=None, norm=False):
-
-        return interpolate_section(self.surface_blocks[0], y=y, eta=eta, norm=norm)
-        
-    def lift_distribution(self, vis: bool = True):
-        blk = self.surface_blocks[0]
-        y = blk[:, 0, 2]
-        cl = np.zeros((blk.shape[0]))
-        cd = np.zeros((blk.shape[0]))
-
-        self.cl = np.zeros((2,))
-
-        if vis:
-            cftg = self.cf_normal
-        else:
-            cftg = np.zeros_like(blk[:, :, 0])
-
-        for i in range(blk.shape[0]-1):
-            cd[i], cl[i] = get_force_1d(blk[i, :, 0:2], self.aoa, blk[i, :, 9], cftg[i])
-            self.cl += np.array([cl[i], cd[i]]) * (y[i+1] - y[i]) * 0.5 / self.g['ref_area']
-            if i > 0: 
-                self.cl += np.array([cl[i], cd[i]]) * (y[i] - y[i-1]) * 0.5 / self.g['ref_area']
-=======
+        def color_map(data, c_map, alpha):
+            dmin, dmax = np.nanmin(data), np.nanmax(data)
+            _c_map = cm.get_cmap(c_map)
+            _colors = _c_map((data - dmin) / (dmax - dmin))
+            _colors[:, :, 3] = alpha
+            return _colors
+
+        colors = color_map(blk[:, :, 0, contour], 'gist_rainbow', alpha=0.2)
+
+        ax.plot_surface(blk[:, :, 0, 0], blk[:, :, 0, 2], blk[:, :, 0, 1], facecolors=colors, edgecolor='none', rstride=1, cstride=3, shade=True)
+        for i in range(0, 60, 10):
+            ax.plot(blk[i, :, 0, 0], blk[i, :, 0, 2], -blk[i, :, 0, 9] / 5 + 0.3 + blk[i, 0, 0, 1], c='k')
+        ax.set_xlabel('X')
+        ax.set_ylabel('Y')
+        ax.set_zlabel('Z')
+        ax.view_init(elev=10, azim=110)
+        plt.show()
+
     def plot_2d(self, contour_option, contour=4, vrange=(None, None), text: dict = {}, reverse_y=1,
                     etas : np.ndarray = np.linspace(0.1, 0.9, 5), write_to_file = None):
         
@@ -701,7 +533,6 @@
 
             self.g['inner_span'] = self.g['kink'] * self.g['half_span']
             self.g['outer_span'] = (1 - self.g['kink']) * self.g['half_span']
->>>>>>> 97519548
 
         if 'aoa' in self.g.keys(): self.aoa = self.g['aoa']
         elif 'AoA' in self.g.keys(): self.aoa = self.g['AoA']
@@ -771,217 +602,6 @@
     if isinstance(surface, np.ndarray):
         # print(np.max(pp), np.min(pp))
         cs = ax.contourf(surface[:, :, 2], -surface[:, :, 0], reverse_value * surface[:, :, contour], 200, cmap=cmap, vmin=vrange[0], vmax=vrange[1])
-        xmax = surface[-1, -1, 2]
-        ax.set_xlim(xrange)
-    elif isinstance(surface, list) and len(surface) == 2:
-        cs = ax.contourf(surface[0][:, :, 2], -surface[0][:, :, 0], surface[0][:, :, contour], 200, cmap=cmap, vmin=vrange[0], vmax=vrange[1])
-        cs = ax.contourf(-surface[1][:, :, 2], -surface[1][:, :, 0], surface[1][:, :, contour], 200, cmap=cmap, vmin=vrange[0], vmax=vrange[1])
-        xmax = surface[0][-1, -1, 2]
-        ax.set_xlim(-5, 5)
-
-    for eta in etas:
-        plt.plot([eta*xmax, eta*xmax], [-3, 0], ls='--', c='k')
-
-    ax.set_ylim(yrange)
-    ax.set_aspect('equal')
-    # cbr = fig.colorbar(cs, fraction=0.01, pad=0.01)
-    
-    text_x = 3.5
-    text_y = -0.1
-    for key in text.keys():
-        if isinstance(text[key], float):
-            ax.text(text_x, text_y, key + ':     %.4f' % text[key])
-            text_y -= 0.1
-
-<<<<<<< HEAD
-        if self.cl_curve is None:
-            self.lift_distribution()
-        
-        y, cl, cd = copy.deepcopy(self.cl_curve)
-        for i in range(len(y)):
-            cl[i] /= self.sectional_chord(y[i])
-            cd[i] /= self.sectional_chord(y[i])
-=======
-    return ax, cs
->>>>>>> 97519548
-
-def plot_2d_wing(surface, profile_surface=None, contour=4, vrange=(None, None), text: dict = {}, reverse_y=1,
-                 etas: np.ndarray = np.linspace(0.1, 0.9, 5), write_to_file = None):
-    '''
-    plot the wing upper surface and several intersections of the wing
-
-    ### param:
-
-    - `surface`:    the
-    
-<<<<<<< HEAD
-    def sectional_chord_eta(self, eta: float or np.ndarray):
-        return 1 - (1 - self.g['tapper_ratio']) * eta
-
-    def sectional_chord(self, y: float or np.ndarray):
-        return self.sectional_chord_eta(y / self.g['half_span'])
-    
-    def section_lift_coefficient(self, y):
-
-        if self.cl_curve is None:
-            self.lift_distribution()
-        
-        ys, clss, _ = self.cl_curve
-        for i in range(len(ys) - 1):
-            if ys[i] < y and ys[i+1] > y:
-                section_cl = clss[i] + (clss[i+1] - clss[i]) * (y - ys[i]) / (ys[i+1] - ys[i])
-                break
-        else:
-            raise ValueError('y position not on wing surface')
-        
-        return section_cl
-
-    def sectional_lift_coefficient(self, y):
-        
-        return self.section_lift_coefficient(y) / self.sectional_chord(y)
-
-    def swept_angle(self, chord=0.25):
-        '''
-        The swept angle according to chord section `chord`
-        
-        return in degree
-
-        '''
-        if chord < 0.0  or chord > 1.0:
-            raise ValueError('swept baseline should be between 0 and 1, current %.2f' % chord)
-
-        sa0 = self.g['swept_angle']
-        if chord == 0:  return sa0
-
-        tr  = self.g['tapper_ratio']
-        ar  = self.g['aspect_ratio']
-
-        return _swept_angle(chord, sa0, ar, tr)
-    
-    #* =============================
-    # below are functions for plot a wing
-    def plot_wing(self, contour=4):
-        ax = plt.figure().add_subplot(projection='3d')
-        
-        blk = self.surface_blocks[0]
-
-        def color_map(data, c_map, alpha):
-            dmin, dmax = np.nanmin(data), np.nanmax(data)
-            _c_map = cm.get_cmap(c_map)
-            _colors = _c_map((data - dmin) / (dmax - dmin))
-            _colors[:, :, 3] = alpha
-            return _colors
-
-        colors = color_map(blk[:, :, 0, contour], 'gist_rainbow', alpha=0.2)
-
-        ax.plot_surface(blk[:, :, 0, 0], blk[:, :, 0, 2], blk[:, :, 0, 1], facecolors=colors, edgecolor='none', rstride=1, cstride=3, shade=True)
-        for i in range(0, 60, 10):
-            ax.plot(blk[i, :, 0, 0], blk[i, :, 0, 2], -blk[i, :, 0, 9] / 5 + 0.3 + blk[i, 0, 0, 1], c='k')
-        ax.set_xlabel('X')
-        ax.set_ylabel('Y')
-        ax.set_zlabel('Z')
-        ax.view_init(elev=10, azim=110)
-        plt.show()
-
-    def plot_2d(self, contour_option, contour=4, vrange=(None, None), text: dict = {}, reverse_y=1,
-                    etas : np.ndarray = np.linspace(0.1, 0.9, 5), write_to_file = None):
-        
-        blk = self.surface_blocks[0]
-        surfaces = []
-        for op in contour_option:
-            if op in ['full']:  surfaces.append(blk)
-            elif op in ['upper']:   surfaces.append(blk[:, self.leading_edge_index:])
-        
-        plot_2d_wing(surfaces[0], surfaces[1], contour, vrange, text, reverse_y, etas, write_to_file)
-
-
-class KinkWing(Wing):
-    
-    _format_geometry_indexs = ['id', 'AoA', 'Mach', 'swept_angle', 'dihedral_angle', 'aspect_ratio', 'kink', 'tapper_ratio_in', 'tapper_ratio_ou', 
-                'tip2root_thickness_ratio', 'tip_twist_in', 'tip_twist_ou', 'ref_area']
-
-    def read_geometry(self, geometry: dict, aoa: float = None):
-        must_keys = ["swept_angle", "dihedral_angle", "aspect_ratio", "kink", "tapper_ratio_in", "tapper_ratio_ou",
-                     "tip_twist_in", "tip_twist_ou", "tip2root_thickness_ratio"]
-
-        if sum([kk not in geometry.keys() for kk in must_keys]) > 0:
-            raise ValueError('geometry dictionary is missing keys')
-
-        self.g = geometry
-        if 'half_span' not in self.g.keys():
-            self.g['half_span'] = 1/4 * self.g['aspect_ratio'] * (self.g['kink'] * (1 + self.g['tapper_ratio_in']) 
-                                                               + (1 - self.g['kink']) * self.g['tapper_ratio_in'] * (1 + self.g['tapper_ratio_ou']))
-            self.g['ref_area'] = 4 * self.g['half_span']**2 / self.g['aspect_ratio']
-
-            self.g['inner_span'] = self.g['kink'] * self.g['half_span']
-            self.g['outer_span'] = (1 - self.g['kink']) * self.g['half_span']
-
-        if 'aoa' in self.g.keys(): self.aoa = self.g['aoa']
-        elif 'AoA' in self.g.keys(): self.aoa = self.g['AoA']
-        else:
-            self.aoa = aoa
-
-    def sectional_chord_eta(self, eta: float or np.ndarray):
-        etak = self.g['kink']
-        if eta < etak:
-            return 1 - (1 - self.g['tapper_ratio_in']) * eta / etak
-        else:
-            return self.g['tapper_ratio_in'] * (1 - (1 - self.g['tapper_ratio_ou']) * (eta - etak) / (1 - etak))
-
-    def sectional_chord(self, y: float or np.ndarray):
-        return self.sectional_chord_eta(y / self.g['half_span'])
-
-
-
-def interpolate_section(surface, y=None, eta=None, norm=False):
-
-    # blk = self.surface_blocks[0][:, :, 0]
-    sectional = np.zeros((surface.shape[1], surface.shape[2]))
-
-    if y is None:
-        if eta is not None:
-            y = eta * surface[-1, 0, 2]
-        else:
-            raise KeyError('at least y or eta should be assigned')
-
-    for i in range(surface.shape[0] - 1):
-        # print(blk[i, 0, 0, 0:3])
-        if surface[i, 0, 2] <= y and surface[i+1, 0, 2] > y:
-            print(i, y)
-            sectional = surface[i, :] + (surface[i+1, :] - surface[i, :]) * (y - surface[i, 0, 2]) / (surface[i+1, 0, 2] - surface[i, 0, 2])
-            break
-    else:
-        print('not found')
-
-    if norm:
-        xmin = np.min(sectional[:, 0])
-        xmax = np.max(sectional[:, 0])
-        sectional[:, 0] = (sectional[:, 0] - xmin) / (xmax - xmin)
-        sectional[:, 1] = (sectional[:, 1] - xmin) / (xmax - xmin)
-
-    return sectional
-
-def plot_compare_2d_wing(wg1: Wing, wg2: Wing, contour=4, vrange=(None, None), reverse_y=1, 
-                         etas: np.ndarray = np.linspace(0.1, 0.9, 5), write_to_file = None):
-
-    surfaces = [ww.surface_blocks[0][:, ww.leading_edge_index:] for ww in [wg1, wg2]]
-    profiles = [ww.surface_blocks[0] for ww in [wg1, wg2]]
-
-    wg1.lift_distribution(vis=True)
-    wg2.lift_distribution(vis=True)
-
-    wg1.g['ground_truth_cl'], wg1.g['ground_truth_cd'] = wg1.cl
-    wg1.g['reconstruct_cl'],  wg1.g['reconstruct_cd']  = wg2.cl
-    wg1.g['error_cl_(%)'],  wg1.g['error_cd_(%)']  = abs(wg2.cl - wg1.cl) / wg1.cl * 100
-
-    plot_2d_wing(surfaces, profiles, contour, vrange, wg1.g, reverse_y, etas, write_to_file)
-
-def plot_2d_wing_surface(ax: Axes, surface, contour=4, vrange=(None, None), text: dict = {},
-                 etas: np.ndarray = np.linspace(0.1, 0.9, 5), xrange=(0, 5), yrange=(-3, 0), cmap='gist_rainbow'):
-    
-    if isinstance(surface, np.ndarray):
-        # print(np.max(pp), np.min(pp))
-        cs = ax.contourf(-surface[:, :, 2], surface[:, :, 0], surface[:, :, contour], 200, cmap=cmap, vmin=vrange[0], vmax=vrange[1])
         xmax = surface[-1, -1, 2]
         ax.set_xlim(xrange)
     elif isinstance(surface, list) and len(surface) == 2:
@@ -1097,90 +717,6 @@
     
     wg = Wing(geometry=wing_param)
 
-=======
-    '''
-    from matplotlib.gridspec import GridSpec
-    if profile_surface is None:
-        profile_surface = surface
-
-    fig = plt.figure(figsize=(14, 10))
-    gs = GridSpec(2, 5, height_ratios=[3, 1])
-    # print(blk.shape)
-    # print(upper_surface.shape)
-    ax = fig.add_subplot(gs[0, :])
-
-    ax, cs = plot_2d_wing_surface(ax, surface, contour, vrange, text, etas)
-
-    # plt.show()
-
-    # plt.figure(figsize=(2, 10))
-    colors = ['k', 'r', 'b']
-    lss = ['-', '--', '-.']
-    for i in range(5):
-        if isinstance(profile_surface, np.ndarray):
-            profile_surface = [profile_surface]
-        ax = fig.add_subplot(gs[1, i])   
-        for idx in range(len(profile_surface)):
-            sec_p = interpolate_section(profile_surface[idx], eta=etas[i])
-            ax.plot(sec_p[:, 0], reverse_y * sec_p[:, contour], c=colors[idx], ls=lss[idx])
-    plt.tight_layout()
-    if write_to_file is None:
-        plt.show()
-    else:
-        plt.savefig(write_to_file)
-
-def points2line(p1, p2):
-    return ([p1[0], p2[0]], [p1[1], p2[1]])
-
-def plot_top_view(ax: Axes, sa0, ar, tr):
-    p1 = [0, 0]
-    p2 = [0, 1]
-    half_span = (0.5 * ar * 0.125 * ar * (1 + tr)**2)**0.5
-    p3 = [-half_span, half_span * np.tan(sa0 / DEGREE)]
-    p4 = [-half_span, half_span * np.tan(sa0 / DEGREE) + tr]
-
-    plt.plot(*points2line(p1, p2), c='k', ls='-')
-    plt.plot(*points2line(p1, p3), c='k', ls='-')
-    plt.plot(*points2line(p3, p4), c='k', ls='-')
-    plt.plot(*points2line(p2, p4), c='k', ls='-')
-
-    ax.set_aspect('equal')
-
-    return ax
-
-def plot_top_view_kink(ax: Axes, sa0, etak, ar, trin, trout):
-
-    p1 = [0, 0]
-    p2 = [0, 1]
-    half_span = 0.25 * ar * (etak * (1 + trin) + (1 - etak) * trin * (1 + trout))
-    p3 = [-half_span*etak, half_span*etak * np.tan(sa0 / DEGREE)]
-    p4 = [-half_span*etak, half_span*etak * np.tan(sa0 / DEGREE) + trin]
-    p5 = [-half_span, half_span * np.tan(sa0 / DEGREE)]
-    p6 = [-half_span, half_span * np.tan(sa0 / DEGREE) + trin * trout]
-
-    plt.plot(*points2line(p1, p2), c='k', ls='-')
-    plt.plot(*points2line(p1, p5), c='k', ls='-')
-    plt.plot(*points2line(p3, p4), c='k', ls='--')
-    plt.plot(*points2line(p2, p4), c='k', ls='-')
-    plt.plot(*points2line(p5, p6), c='k', ls='-')
-    plt.plot(*points2line(p4, p6), c='k', ls='-')
-
-    ax.set_aspect('equal')
-
-    return ax
-
-if __name__ == '__main__':
-
-    wing_param = {"swept_angle": 0.,
-                  "dihedral_angle": 0., 
-                  "aspect_ratio": 2 * np.pi, 
-                  "tapper_ratio": 1., 
-                  "tip_twist_angle": 0., 
-                  "tip2root_thickness_ratio": 1.}
-    
-    wg = Wing(geometry=wing_param)
-
->>>>>>> 97519548
     xx = wg.thin_wing()
     print(xx)
     dalpha = wg.downwash_angle(np.arange(0.1, 0.9, 0.1), xx)
